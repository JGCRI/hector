--- conflicted
+++ resolved
@@ -202,13 +202,8 @@
     /*****************************************************************
      * Private helper functions
      *****************************************************************/
-<<<<<<< HEAD
-    void sanitychecks() throw( h_exception );           //!< performs mass-balance and other checks
-    fluxpool sum_map( fluxpool_stringmap pool ) const;    //!< sums a fluxpool map (collection of data)
-=======
     void sanitychecks();                                //!< performs mass-balance and other checks
     unitval sum_map( unitval_stringmap pool ) const;    //!< sums a unitval map (collection of data)
->>>>>>> 46dec2af
     double sum_map( double_stringmap pool ) const;      //!< sums a double map (collection of data)
     void log_pools( const double t );                   //!< prints pool status to the log file
     void set_c0(double newc0);                          //!< set initial co2 and adjust total carbon mass
