--- conflicted
+++ resolved
@@ -106,10 +106,7 @@
     fluxpool earth_c;               //!< earth pool, Pg C; for mass-balance
     fluxpool atmos_c;                //!< atmosphere pool, Pg C
     fluxpool    Ca;                  //!< current [CO2], ppmv
-<<<<<<< HEAD
-=======
     fluxpool ocean_model_c;
->>>>>>> 8cf1c725
 
     // Carbon pools -- biome-specific
     fluxpool_stringmap veg_c;        //!< vegetation pools, Pg C
@@ -137,10 +134,7 @@
     tseries<fluxpool> earth_c_ts;  //!< Time series of earth carbon pool
     tseries<fluxpool> atmos_c_ts;  //!< Time series of atmosphere carbon pool
     tseries<fluxpool> Ca_ts;       //!< Time series of atmosphere CO2 concentration
-<<<<<<< HEAD
-=======
     tseries<fluxpool> ocean_model_c_tv;     //!< Time series of biome-specific ocean model carbon pools
->>>>>>> 8cf1c725
 
     tvector<fluxpool_stringmap> veg_c_tv;      //!< Time series of biome-specific vegetation carbon pools
     tvector<fluxpool_stringmap> detritus_c_tv; //!< Time series of biome-specific detritus carbon pools
@@ -211,12 +205,6 @@
     double calc_co2fert(std::string biome, double time = Core::undefinedIndex()) const; //!< calculates co2 fertilization factor.
     fluxpool npp(std::string biome, double time = Core::undefinedIndex()) const; //!< calculates NPP for a biome
     fluxpool sum_npp(double time = Core::undefinedIndex()) const; //!< calculates NPP, global total
-<<<<<<< HEAD
-    fluxpool rh_fda( std::string biome ) const;  //!< calculates current RH from detritus for a biome
-    fluxpool rh_fsa( std::string biome ) const;  //!< calculates current RH from soil for a biome
-    fluxpool rh( std::string biome ) const;      //!< calculates current RH for a biome
-    fluxpool sum_rh() const;                     //!< calculates current RH, global total
-=======
     fluxpool rh_fda( std::string biome, double time = Core::undefinedIndex() ) const;  //!< calculates RH from detritus for a biome
     fluxpool rh_fsa( std::string biome, double time = Core::undefinedIndex() ) const;  //!< calculates RH from soil for a biome
     fluxpool rh( std::string biome, double time = Core::undefinedIndex() ) const;      //!< calculates RH for a biome
@@ -225,7 +213,6 @@
     fluxpool ccs(double t, bool in_spinup) const;
     fluxpool luc_emission(double t, bool in_spinip) const;
     fluxpool luc_uptake(double t, bool in_spinip) const;
->>>>>>> 8cf1c725
 
     /*****************************************************************
      * Private helper functions
