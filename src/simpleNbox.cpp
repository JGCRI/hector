--- conflicted
+++ resolved
@@ -319,8 +319,6 @@
 }
 
 //------------------------------------------------------------------------------
-<<<<<<< HEAD
-=======
 /*! \brief      Sanity checks
  *  \exception  If any of the sanity checks fails
  *
@@ -355,7 +353,6 @@
 }
 
 //------------------------------------------------------------------------------
->>>>>>> 46dec2af
 /*! \brief      Sum a string->unitval map
  *  \param      pool to sum over
  *  \returns    Sum of the unitvals in the map
@@ -386,118 +383,6 @@
 }
 
 //------------------------------------------------------------------------------
-<<<<<<< HEAD
-=======
-/*! \brief      Log pool states
- *  \param      current date
- */
-void SimpleNbox::log_pools( const double t )
-{
-    // Log pool states
-    H_LOG( logger,Logger::DEBUG ) << "---- simpleNbox pool states at t=" << t << " ----" << std::endl;
-    H_LOG( logger,Logger::DEBUG ) << "Atmos = " << atmos_c << std::endl;
-    H_LOG( logger,Logger::DEBUG ) << "Biome \tveg_c \t\tdetritus_c \tsoil_c" << std::endl;
-    for ( auto it = biome_list.begin(); it != biome_list.end(); it++ ) {
-        std::string biome = *it;
-        H_LOG( logger,Logger::DEBUG ) << biome << "\t" << veg_c[ biome ] << "\t" <<
-        detritus_c[ biome ] << "\t\t" << soil_c[ biome ] << std::endl;
-    }
-    H_LOG( logger,Logger::DEBUG ) << "Earth = " << earth_c << std::endl;
-}
-
-//------------------------------------------------------------------------------
-// documentation is inherited
-void SimpleNbox::prepareToRun()
-{
-
-    H_LOG( logger, Logger::DEBUG ) << "prepareToRun " << std::endl;
-
-    // If any 'global' settings, there shouldn't also be regional
-    if ( (has_biome( SNBOX_DEFAULT_BIOME )) & (biome_list.size() > 1) ) {
-        H_THROW( "Cannot have both global and biome-specific data! "
-                 "Did you forget to rename the default ('global') biome?")
-    }
-
-    // Ensure consistency between biome_list and all pools and fluxes
-    H_ASSERT( biome_list.size() == veg_c.size(), "veg_c and biome_list data not same size" );
-    H_ASSERT( biome_list.size() == detritus_c.size(), "detritus_c and biome_list not same size" );
-    H_ASSERT( biome_list.size() == soil_c.size(), "soil_c and biome_list not same size" );
-    H_ASSERT( biome_list.size() == npp_flux0.size(), "npp_flux0 and biome_list not same size" );
-
-    for ( auto it = biome_list.begin(); it != biome_list.end(); it++ ) {
-        std::string biome = *it;
-        H_LOG( logger, Logger::DEBUG ) << "Checking that data for biome '" << biome << "' is complete" << std::endl;
-        H_ASSERT( detritus_c.count( biome ), "no biome data for detritus_c" );
-        H_ASSERT( soil_c.count( biome ), "no biome data for soil_c" );
-        H_ASSERT( npp_flux0.count( biome ), "no biome data for npp_flux0" );
-
-        H_ASSERT( beta.count( biome ), "no biome value for beta" );
-
-        if ( !warmingfactor.count( biome )) {
-            H_LOG( logger, Logger::NOTICE ) << "No warmingfactor set for biome '" << biome << "'. " <<
-                "Setting to default value = 1.0" << std::endl;
-            warmingfactor[ biome ] = 1.0;
-        }
-
-    }
-
-    // Save a pointer to the ocean model in use
-    omodel = dynamic_cast<CarbonCycleModel*>( core->getComponentByCapability( D_OCEAN_C ) );
-
-    if( !Ftalbedo.size() ) {          // if no albedo data, assume constant
-        unitval alb( -0.2, U_W_M2 ); // default is MAGICC value
-        Ftalbedo.set( core->getStartDate(), alb );
-        Ftalbedo.set( core->getEndDate(), alb );
-    }
-
-    double c0init = C0.value(U_PPMV_CO2);
-    Ca.set(c0init, U_PPMV_CO2);
-    atmos_c.set(c0init * PPMVCO2_TO_PGC, U_PGC);
-
-    if( CO2_constrain.size() ) {
-        Logger& glog = core->getGlobalLogger();
-        H_LOG( glog, Logger::WARNING ) << "Atmospheric CO2 will be constrained to user-supplied values!" << std::endl;
-    }
-
-    // One-time checks
-    for( auto it = biome_list.begin(); it != biome_list.end(); it++ ) {
-        H_ASSERT( beta.at( *it ) >= 0.0, "beta < 0" );
-        H_ASSERT( q10_rh.at( *it )>0.0, "q10_rh <= 0.0" );
-    }
-    sanitychecks();
-}
-
-//------------------------------------------------------------------------------
-/*! \brief                  Run code, called from core
- *  \param[in] runToDate    Date to which to run to, double
- *
- *  This run method doesn't do much, because it's the carbon-cycle-solver
- *  run that does all the work.
- */
-void SimpleNbox::run( const double runToDate )
-{
-    in_spinup = core->inSpinup();
-    sanitychecks();
-
-    Tgav_record.set( runToDate, core->sendMessage( M_GETDATA, D_GLOBAL_TEMP ).value( U_DEGC ) );
-}
-
-//------------------------------------------------------------------------------
-/*! \brief                  Spinup run code, called from core
- *  \param[in] step         Spinup step number
- *
- *  This run_spinup method doesn't do much, because it's the carbon-cycle-solver
- *  run that does all the work.
- */
-bool SimpleNbox::run_spinup( const int step )
-{
-    sanitychecks();
-    in_spinup = true;
-    return true;        // solver will really be the one signalling
-}
-
-//------------------------------------------------------------------------------
->>>>>>> 46dec2af
 // documentation is inherited
 unitval SimpleNbox::getData(const std::string& varName,
                             const double date)
