/* Hector -- A Simple Climate Model
   Copyright (C) 2014-2015  Battelle Memorial Institute

   Please see the accompanying file LICENSE.md for additional licensing
   information.
*/
/*
 *  core.cpp
 *  hector
 *
 *  Created by Pralit Patel on 10/29/10.
 *
 */

#include <fstream>
#include "boost/algorithm/string.hpp"

#include "imodel_component.hpp"
#include "halocarbon_component.hpp"
#include "oh_component.hpp"
#include "ch4_component.hpp"
#include "n2o_component.hpp"
#include "bc_component.hpp"
#include "oc_component.hpp"
#include "nh3_component.hpp"
#include "so2_component.hpp"
#include "forcing_component.hpp"
#include "slr_component.hpp"
#include "ocean_component.hpp"
#include "o3_component.hpp"
#include "temperature_component.hpp"
#include "core.hpp"
#include "dependency_finder.hpp"
#include "logger.hpp"
#include "carbon-cycle-solver.hpp"
#include "h_util.hpp"
#include "simpleNbox.hpp"
#include "avisitor.hpp"
#include "csv_tracking_visitor.hpp"

namespace Hector {

using namespace std;

//------------------------------------------------------------------------------
/*! \brief Constructor
 *
 *  Perform only minimal initialization.  More involved initializations should
 *  go in init.
 *
 *  \sa init()
 */
Core::Core(Logger::LogLevel loglvl, bool echotoscreen, bool echotofile) :
    setup_complete(false),
    run_name( "" ),
    startDate( -1.0 ),
    endDate( -1.0 ),
    lastDate( -1.0),
    trackingDate( 9999 ),
    isInited( false ),
    do_spinup( true ),
    max_spinup( 2000 ),
    in_spinup( false )
{
    glog.open(string(MODEL_NAME), echotoscreen, echotofile, loglvl);
}

//------------------------------------------------------------------------------
/*! \brief Destructor
 *  \note Memory for visitors is not handled by the core.
 */
Core::~Core() {
    for( auto mc : modelComponents ) {
        delete mc.second;
    }
}

//------------------------------------------------------------------------------
/*! \brief A name which suitably describes this component.
 *
 * \return A string name for the Core.
 */
const string& Core::getComponentName() const {
    const static string NAME = CORE_COMPONENT_NAME;
    return NAME;
}

//------------------------------------------------------------------------------
/*! \brief Perform initializations before setting data.
 *
 *  All model subcomponents will also be initialized.
 */
void Core::init() {
    H_ASSERT( !isInited, "core has already been initialized" );

    // We handle this input; need to register it here so that R users can change it
    registerInput( D_TRACKING_DATE, CORE_COMPONENT_NAME );

    // TODO: maybe some model component factory?
    IModelComponent *temp;

    temp = new SimpleNbox();
    modelComponents[ temp->getComponentName() ] = temp;
    temp = new CarbonCycleSolver();
    modelComponents[ temp->getComponentName() ] = temp;

    temp = new OHComponent();
    modelComponents[ temp->getComponentName() ] = temp;
    temp = new CH4Component();
    modelComponents[ temp->getComponentName() ] = temp;
    temp = new N2OComponent();
    modelComponents[ temp->getComponentName() ] = temp;

    temp = new ForcingComponent();
    modelComponents[ temp->getComponentName() ] = temp;
    temp = new slrComponent();
    modelComponents[ temp->getComponentName() ] = temp;
    temp = new OceanComponent();
    modelComponents[ temp->getComponentName() ] = temp;
    temp = new TemperatureComponent();
    modelComponents[ temp->getComponentName() ] = temp;

    temp = new HalocarbonComponent( CF4_COMPONENT_BASE );
    modelComponents[ temp->getComponentName() ] = temp;
    temp = new HalocarbonComponent( C2F6_COMPONENT_BASE );
    modelComponents[ temp->getComponentName() ] = temp;
    temp = new HalocarbonComponent( HFC23_COMPONENT_BASE );
    modelComponents[ temp->getComponentName() ] = temp;
    temp = new HalocarbonComponent( HFC32_COMPONENT_BASE );
    modelComponents[ temp->getComponentName() ] = temp;
    temp = new HalocarbonComponent( HFC4310_COMPONENT_BASE );
    modelComponents[ temp->getComponentName() ] = temp;
    temp = new HalocarbonComponent( HFC125_COMPONENT_BASE );
    modelComponents[ temp->getComponentName() ] = temp;
    temp = new HalocarbonComponent( HFC134a_COMPONENT_BASE );
    modelComponents[ temp->getComponentName() ] = temp;
    temp = new HalocarbonComponent( HFC143a_COMPONENT_BASE );
    modelComponents[ temp->getComponentName() ] = temp;
    temp = new HalocarbonComponent( HFC227ea_COMPONENT_BASE );
    modelComponents[ temp->getComponentName() ] = temp;
    temp = new HalocarbonComponent( HFC245fa_COMPONENT_BASE );
    modelComponents[ temp->getComponentName() ] = temp;
    temp = new HalocarbonComponent( SF6_COMPONENT_BASE );
    modelComponents[ temp->getComponentName() ] = temp;
    temp = new HalocarbonComponent( HCFC22_COMPONENT_BASE );
    modelComponents[ temp->getComponentName() ] = temp;
    temp = new HalocarbonComponent( CFC11_COMPONENT_BASE );
    modelComponents[ temp->getComponentName() ] = temp;
    temp = new HalocarbonComponent( CFC12_COMPONENT_BASE );
    modelComponents[ temp->getComponentName() ] = temp;
    temp = new HalocarbonComponent( CFC113_COMPONENT_BASE );
    modelComponents[ temp->getComponentName() ] = temp;
    temp = new HalocarbonComponent( CFC114_COMPONENT_BASE );
    modelComponents[ temp->getComponentName() ] = temp;
    temp = new HalocarbonComponent( CFC115_COMPONENT_BASE );
    modelComponents[ temp->getComponentName() ] = temp;
    temp = new HalocarbonComponent( CCl4_COMPONENT_BASE );
    modelComponents[ temp->getComponentName() ] = temp;
    temp = new HalocarbonComponent( CH3CCl3_COMPONENT_BASE );
    modelComponents[ temp->getComponentName() ] = temp;
    temp = new HalocarbonComponent( HCFC141b_COMPONENT_BASE );
    modelComponents[ temp->getComponentName() ] = temp;
    temp = new HalocarbonComponent( HCFC142b_COMPONENT_BASE );
    modelComponents[ temp->getComponentName() ] = temp;
    temp = new HalocarbonComponent( halon1211_COMPONENT_BASE );
    modelComponents[ temp->getComponentName() ] = temp;
    temp = new HalocarbonComponent( halon1301_COMPONENT_BASE );
    modelComponents[ temp->getComponentName() ] = temp;
    temp = new HalocarbonComponent( halon2402_COMPONENT_BASE );
    modelComponents[ temp->getComponentName() ] = temp;
    temp = new HalocarbonComponent( CH3Cl_COMPONENT_BASE );
    modelComponents[ temp->getComponentName() ] = temp;
    temp = new HalocarbonComponent( CH3Br_COMPONENT_BASE );
    modelComponents[ temp->getComponentName() ] = temp;

    temp = new BlackCarbonComponent();
    modelComponents[ temp->getComponentName() ] = temp;
    temp = new OrganicCarbonComponent();
    modelComponents[ temp->getComponentName() ] = temp;
    temp = new NH3Component();
    modelComponents[ temp->getComponentName() ] = temp;
    temp = new SulfurComponent();
    modelComponents[ temp->getComponentName() ] = temp;
    temp = new OzoneComponent();
    modelComponents[ temp->getComponentName() ] = temp;

    for( auto mc : modelComponents ) {
        try {
            mc.second->init( this );
        }
        catch(h_exception e) {
            H_LOG(glog, Logger::SEVERE) << "error initializing component " << mc.first;
            throw;
        }
    }

    // Set that the core has now been initialized.
    isInited = true;
}

//------------------------------------------------------------------------------
/*! \brief Return the carbon tracking data stored in the csvFluxPoolVisitor
 */
std::string Core::getTrackingData() const {

    // use a string output stream to collect the results
    ostringstream tracking_out;
    for( auto visitorIt : modelVisitors ) {
        visitorIt->outputTrackingData(tracking_out);
    }
    return tracking_out.str();
}

//------------------------------------------------------------------------------
/*! \brief Route a setData to the component specified by componentName or parse
 *         the data if componentName is equal to Core::getComponentName().
 *  \param componentName The name of the component to forward the setData to.
 *  \param data The message_data containing the information to set.
 *  \exception h_exception If either the componentName or varName was not recognized.
 */
void Core::setData( const string& componentName, const string& varName,
                    const message_data& data )
{
    if( componentName == getComponentName() ) {
        try {
            if( varName == D_RUN_NAME ) {
                H_ASSERT( data.date == undefinedIndex(), "date not allowed" );
                run_name = data.value_str;
            } else if( varName == D_START_DATE ) {
                H_ASSERT( data.date == undefinedIndex(), "date not allowed" );
                lastDate = startDate = data.getUnitval(U_UNDEFINED);
            } else if( varName == D_END_DATE ) {
                H_ASSERT( data.date == undefinedIndex(), "date not allowed" );
                endDate = data.getUnitval(U_UNDEFINED);
            } else if( varName == D_TRACKING_DATE ) {
                H_ASSERT( data.date == undefinedIndex(), "date not allowed" );
                trackingDate = data.getUnitval(U_UNITLESS);
            } else if( varName == D_DO_SPINUP ) {
                H_ASSERT( data.date == undefinedIndex(), "date not allowed" );
                do_spinup = (data.getUnitval(U_UNDEFINED) > 0);
            } else if( varName == D_MAX_SPINUP ) {
                H_ASSERT( data.date == undefinedIndex(), "date not allowed" );
                max_spinup = data.getUnitval(U_UNDEFINED);
            } else {
                H_THROW( "Unknown variable name while parsing "+ getComponentName() + ": "
                        + varName );
            }
        } catch( h_exception& parseException ) {
            H_RETHROW( parseException, "Could not parse var: "+varName );
        }
    } else {    // data is not intended for us
        IModelComponent* component = getComponentByName( componentName );

        if( varName == D_ENABLED ) {
            // The core intercepts "enabled=xxx" lines to mark components as disabled
            if( data.getUnitval(U_UNDEFINED) <= 0 ) {
                H_LOG( glog, Logger::WARNING ) << "Disabling " << componentName << endl;
                disabledComponents.push_back( componentName );
            }
        } else if( varName == D_OUTPUT_ENABLED ) {
            // The core intercepts "output=xxx" lines to mark components as disabled
            if( data.getUnitval(U_UNDEFINED) <= 0 ) {
                H_LOG( glog, Logger::WARNING ) << "Disabling output for " << componentName << endl;
                disabledOutputComponents.push_back( componentName );
            }
        } else {
            component->setData( varName, data );   // route data
        }
    }
}

//------------------------------------------------------------------------------
/*! \brief Add a visitor which will be called after each model time-step.
 *
 *  Each set visitor will be called after all models have solved a time-step.  It
 *  is up to the visitor to determine if it needs to do anything at that date.
 *  Visitors can be guaranteed to be called in the order in which they were added.
 *
 *  \param visitor A visitor to add.
 *  \note The memory for the given visitor must still be managed by the caller.
 */
void Core::addVisitor( AVisitor* visitor ) {
    H_LOG( glog, Logger::DEBUG) << "Core adding a visitor" << endl;

    modelVisitors.push_back( visitor );
}


//------------------------------------------------------------------------------
/*! \brief Prepare model components to run
 *  \details This subroutine does the last phase of the setup.  It comprises all
 *           of the things that need to be done after parsing is complete but before
 *           we begin the runs proper.  As such, this subroutine should be called only
 *           once per run.  The steps performed are:
 *
 *           1) Remove disabled components
 *           2) Construct dependency graph
 *           3) Topological sort components over dependency graph
 *           4) Call each component's prepareToRun() subroutine
 *           5) Run spin-up, if required
 *
 *  \exception h_exception An error which may occur at any stage of the process.
 */
void Core::prepareToRun(void)
{
    /* Most of this stuff only needs to be done once, even if we reset the
     * model; therefore it would be a good candidate to go in init instead of
     * here.  However, in order to remove disabled components we have to first
     * read the input file so that we know which ones are meant to be disabled.
     * The input file doesn't get read until after init is run, so we have to
     * defer this setup until here and guard it so that it only gets run
     * once. */
    if(!setup_complete) {
        // ------------------------------------
        // 1. Go through the list of components that have been disabled and remove them
        // from the capability and component lists

        for( auto dc : disabledComponents ) {
            H_LOG( glog, Logger::WARNING ) << "Disabling " << dc << endl;
            IModelComponent * mcomp = getComponentByName( dc );
            mcomp->shutDown();
            delete mcomp;
            modelComponents.erase( dc );

            componentMapIterator it2 = componentCapabilities.begin();
            while( it2 != componentCapabilities.end() ) {
                if( it2->second == dc ) {
                    H_LOG( glog, Logger::DEBUG) << "--erasing " << it2->first << " " << it2->second << endl;
                    componentCapabilities.erase( it2++ );
                } else {
                    ++it2;
                }
            } // while
        } // for

        // ------------------------------------
        // 2. At this point all components should have registered both their capabilities
        // and dependencies. The latter are registered as dependencies on capabilities,
        // so now we go through the componentDependencies map, find the associated
        // component, and register the link with depFinder.
        DependencyFinder depFinder;
        H_LOG( glog, Logger::NOTICE ) << "Computing dependencies and re-ordering components..." << endl;
        for( auto dep : componentDependencies ) {
            if( checkCapability( dep.second ) ) {
                depFinder.addDependency( dep.first, getComponentByCapability( dep.second )->getComponentName() );
            } else {
                H_LOG( glog, Logger::SEVERE) << "Capability " << dep.second << " not found but requested by " << dep.first << endl;
                H_LOG( glog, Logger::WARNING) << "The model will almost certainly not run successfully!" << endl;
            }
        }

        // ------------------------------------
        // 3. Now that all dependency information has been resolved and entered, create an ordering,
        // and then re-sort the modelComponents map based on this new ordering
        depFinder.createOrdering();
        DependencyOrderingComparator comp( depFinder.getOrdering() );
        modelComponents = map<string, IModelComponent*,
                              DependencyOrderingComparator>(modelComponents.begin(), modelComponents.end(), comp );

    }
    setup_complete = true;

    /* Everything from here on down is ok to run more than once */
    // ------------------------------------
    // 4. Tell model components we are finished sending data and about to start running.
    H_LOG( glog, Logger::NOTICE) << "Preparing to run..." << endl;
<<<<<<< HEAD
    for( NameComponentIterator it = modelComponents.begin(); it != modelComponents.end(); ++it ) {
        ( *it ).second->prepareToRun();
=======
    for( auto mc : modelComponents ) {
        mc.second->prepareToRun();
>>>>>>> e74353a4
    }

    // ------------------------------------
    // Visit all the visitors; this lets them record the core pointer, tracking date, etc.
    for( auto vis : modelVisitors ) {
        vis->visit( this );
    } // for

    // ------------------------------------
    // 5. Spin up the model
    if( do_spinup ) {
        H_LOG( glog, Logger::NOTICE) << "Spinning up model..." << endl;
        run_spinup();
    } else {
        H_LOG( glog, Logger::WARNING) << "No model spinup was requested" << endl;
    } // if
}

bool Core::run_spinup()
{
    in_spinup = true;
    bool spunup = false;
    int step = 0;
    while( !spunup && ++step<max_spinup ) {
        spunup = true;
        for( auto mc : modelComponents )
            spunup = spunup && mc.second->run_spinup( step );
        // Let visitors attempt to collect data if necessary
<<<<<<< HEAD
        for( auto visitorIt : modelVisitors ) {
            if( visitorIt->shouldVisit( in_spinup, step ) ) {
                accept( visitorIt );
=======
        for( auto vis : modelVisitors ) {
            if( vis->shouldVisit( in_spinup, step ) ) {
                accept( vis );
>>>>>>> e74353a4
            }
        } // for
    } // while

    if( spunup ) {
        H_LOG( glog, Logger::NOTICE) << "Model spun up after " << step << " steps" << endl;
    } else {
        H_LOG( glog, Logger::SEVERE) << "Model failed to spin up after " << step << " steps" << endl;
    }
    in_spinup = false;

    return spunup;
}

//------------------------------------------------------------------------------
/*! \brief Run the components for one-year time steps through runtodate
 *
 *  \details This subroutine runs the model components.  The argument
 *           runtodate determines how far to advance the model.  It's
 *           given as a double, but since the time is advanced in
 *           one-year time steps, it needs to be an integer value.
 *           For backward compatibility the runtodate argument can be
 *           omitted, in which case we run to the end date configured
 *           for the core.  The end date still serves as a guarantee
 *           to the components about the latest date they will be
 *           required to run to.  Components are not required to be
 *           valid after the end date; therefore, trying to run past
 *           the configured end date produces a warning.  However, in
 *           these cases the model will gamely try to press on in the
 *           face of adversity.  Hector is nothing if not plucky.
 *
 *           At the end of each time step visitors will visit all the
 *           model components, and then the next time step will run.
 *           Once all the time steps up to the run-to date have run,
 *           this subroutine will exit.  It can be called repeatedly
 *           with progressively larger run-to dates to pick up each
 *           time where it left off before.
 *
 *  \exception h_exception An error which may occur at any stage of the process.
 */
void Core::run(double runtodate) {
    if(runtodate < 0.0) {
        // run to the configured default enddate.  This is mainly for
        // backward compatibility.  The input run-to date will always
        // override the enddate stored in the core object.
        runtodate = endDate;
    }
    else if(runtodate < lastDate+1) {
        H_LOG(glog, Logger::WARNING)
            << "Requested run-to date is less than 1+lastDate.  Models not run." << endl;
        return;
    }
    else if(runtodate > endDate) {
        H_LOG(glog, Logger::WARNING)
            << "Requested run-to date is after the configured end date.  "
            << "Components are not guaranteed to be valid after endDate." << endl;
    }

    // ------------------------------------
    // 6. Run all model dates.
    H_LOG( glog, Logger::NOTICE) << "Running..." << endl;
    
    
    // Let visitors record initial model state
    // Note that just for this initial output, in calling shouldVisit below, we're telling
    // visitors that spinup is 'true' (which it's not). This is necessary because the ocean
    // component hasn't had a chance to initialize its active chemistry yet, and without that
    // calc_revelle() will throw an error. Kind of hacky; but the only alternative I see is
    // to create a whole new done_with_spinup() signal to the components--a lot of work.
    for( auto visitorIt : modelVisitors ) {
        if( visitorIt->shouldVisit( true, lastDate ) ) {
            accept( visitorIt );
        }
    }
    
    // Main model run loop
    for(double currDate = lastDate+1.0; currDate <= runtodate; currDate += 1.0 ) {
        H_LOG( glog, Logger::NOTICE) << currDate << endl;
        
        // If we've hit the tracking start year, note this in the log
        if(currDate == trackingDate) {
            H_LOG(glog, Logger::NOTICE) << "Starting tracking in " << currDate << endl;
            // nb components are responsible for checking and acting on this
        }

        for( auto it : modelComponents ) {
            it.second->run( currDate );
        }
        
        // Let visitors attempt to collect data if necessary
<<<<<<< HEAD
        for( auto visitorIt : modelVisitors ) {
            if( visitorIt->shouldVisit( in_spinup, currDate ) ) {
                accept( visitorIt );
=======
        for( auto vis : modelVisitors ) {
            if( vis->shouldVisit( in_spinup, currDate ) ) {
                accept( vis );
>>>>>>> e74353a4
            }
        }
    }

    // Record the last finished date; we will resume here the next time run is called
    lastDate = runtodate;
}


void Core::reset(double resetdate)
{
    bool rerun_spinup = false;
    H_LOG(glog, Logger::NOTICE) << "Resetting model to t= " << resetdate << endl;
    if(resetdate < getStartDate()) {
        if(do_spinup) {
            rerun_spinup = true;
            resetdate = 0;      // t=0 is the first iteration of the spinup.
            H_LOG(glog, Logger::NOTICE) << "Rerunning spinup.\n";
        }
        else {
            H_LOG(glog, Logger::NOTICE) << "Requested reset time before start date.  "
                                        << "Resetting to start date.\n";
            resetdate = getStartDate();
        }
    }

    // Order all components to reset
    for( auto mc : modelComponents ) {
        H_LOG(glog, Logger::DEBUG) << "Resetting component: " << mc.first << endl;
        mc.second->reset(resetdate);
    }

    // Inform all visitors of the reset as well
    // Currently (2021) only csvFluxPoolVisitor implements this
    for( auto vis: modelVisitors ) {
        H_LOG(glog, Logger::DEBUG) << "Resetting visitor" << endl;
        vis->reset(resetdate);
    }

    // The prepareToRun function reruns all of the initial setup, including the
    // spinup.  This is necessary because we may have changed some of the model
    // parameters, and for many components the parameters produce their effect
    // by influencing the initial state.
    if(rerun_spinup)
        prepareToRun();

    if(rerun_spinup)
        lastDate = getStartDate();
    else
        lastDate = resetdate;
}


/*! \brief Shut down all model components
 *  \details After this function is called no components are valid,
 *           and you must not call run() again.
 */
void Core::shutDown()
{
    // ------------------------------------
    // 7. Tell model components we are finished.
    for( auto mc : modelComponents ) {
        mc.second->shutDown();
    }
}

//------------------------------------------------------------------------------
/*! \brief Returns the model component with the associated name.
 *  \param componentName The name of the component to retrieve.
 *  \exception h_exception If the componentName was not recognized.
 */
IModelComponent* Core::getComponentByName( const string& componentName ) const
{
    CNameComponentIterator it = modelComponents.find( componentName );

    // throw an exception for an unknown component
    string err = "Unknown model component: " + componentName;
    H_ASSERT( it != modelComponents.end(), err );

    return ( *it ).second;
}

//------------------------------------------------------------------------------
/*! \brief Returns the model component with a particular capability.
 *  \param capabilityName The capability of the component to retrieve.
 *  \exception h_exception If the capabilityName was not recognized.
 */
IModelComponent* Core::getComponentByCapability( const string& capabilityName ) const
{
    H_ASSERT( isInited, "getComponentByCapability not available until core is initialized")

    multimap<string,string>::const_iterator it = componentCapabilities.find( capabilityName );

    // Note that even if multiple components registered a capability, this will return only the first

    // throw an exception for an unknown capability
    string err = "Unknown model capability: " + capabilityName;
    H_ASSERT( componentCapabilities.count( capabilityName ), err );

    return getComponentByName( ( *it ).second );
}

//------------------------------------------------------------------------------
/*! \brief Register a capability as associated with a component.
 *  \param capabilityName The capability of the component to register.
 *  \param componentName The name of the associated component.
 *  \param warndupe If true (the default) warn when a duplicate capability
 *                  is declared.  This should only be set to false when being
 *                  called from registerInput, which sometimes creates duplicates
 *                  for benign reasons.
 *  \exception h_exception If the componentName was not recognized.
 * \note By "capability" we mean any piece of data that the component wants to expose to the model core or other components; this can be an input, an output, or an internal variable.
 */
void Core::registerCapability(const string& capabilityName, const string& componentName, bool warndupe
                              ) {
    H_ASSERT( !isInited, "registerCapability not available after core is initialized")

    // check whether the capability already exists
    int ncap = (int)componentCapabilities.count(capabilityName);
    if(ncap > 0  && warndupe) {
        // If this capability is a dupe, issue a warning, unless we
        // have been instructed not to.
        H_LOG( glog, Logger::WARNING ) << componentName << " is declaring capability " << capabilityName << " previously registered" << endl;
    }
    else if(ncap == 0) {
        // Only add the capability if it doesn't already exist.
        // Adding a duplicate capability has no useful effect anyhow.
        componentCapabilities.insert( pair<string, string>( capabilityName, componentName ) );
        H_LOG(glog, Logger::DEBUG) << capabilityName << " registered to component " << componentName << "\n";
    }
}

//------------------------------------------------------------------------------
/*! \brief Register a component as accepting a certain input
 *
 *  \details Associate the input capability with a component.  We also
 *           register the input as a capability (under the same name), allowing other objects to query the host component for its value(s).
 *           so that other components can read these values.
 *
 *  \param inputName The name of the input the component can accept
 *  \param componentName The name of the component.
 *  \note It is permissible for more than one component to accept the same
 *        inputs; however, only one of them should allow a corresponding
 *        capability to be declared.
 */
void Core::registerInput(const string& inputName, const string& componentName) {
    H_ASSERT( !isInited, "registerInput not available after core is initialized")
    componentInputs.insert( pair<string, string>( inputName, componentName ) );
    registerCapability(inputName, componentName, false);
}

//------------------------------------------------------------------------------
/*! \brief Check whether a capability has been registered with the core
 *  \param capabilityName The capability of the component to register.
 *  \returns int Count of the components registered to provide this.
 */
int Core::checkCapability( const string& capabilityName ) {

    return( int( componentCapabilities.count( capabilityName ) ) );
}

//------------------------------------------------------------------------------
/*! \brief Register a dependency as associated with a component.
 *  \param capabilityName The capability on which the component depends.
 *  \param componentName The name of the component.
 */
void Core::registerDependency( const string& capabilityName, const string& componentName ) {
    H_ASSERT( !isInited, "registerDependency not available after core is initialized")

    componentDependencies.insert( pair<string, string>( componentName, capabilityName ) );
}


//------------------------------------------------------------------------------
/*! \brief Look up component and send message in one operation without any need
 *         to send message data.
 *  \param message  The message to pass (typically "getData").
 *  \param datum    The datum caller is interested in.
 *  \exception h_exception If the componentName was not recognized.
 */
unitval Core::sendMessage( const std::string& message,
                          const std::string& datum )
{
    return sendMessage( message, datum, message_data() );
}

//------------------------------------------------------------------------------
// documentation is inherited
unitval Core::getData( const std::string& varName, const double date ) {

    unitval returnval;

    if( varName == D_TRACKING_DATE ) {
        H_ASSERT( date == Core::undefinedIndex(), "Date not allowed for tracking date" );
        returnval = unitval( trackingDate, U_UNITLESS );
    } else {
        H_THROW( "Caller is requesting unknown variable: " + varName );
    }

    return returnval;
}

//------------------------------------------------------------------------------
/*! \brief Look up component and send message in one operation.
 *  \param message  The message to pass (typically "getData").
 *  \param datum    The datum caller is interested in.
 *  \param info     Extra information, message-specific.
 *  \exception h_exception If the componentName was not recognized.
 */
unitval Core::sendMessage( const std::string& message,
                          const std::string& datum,
                          const message_data& info )
{
    std::vector<std::string> datum_split;
    boost::split( datum_split, datum, boost::is_any_of( SNBOX_PARSECHAR ) );
    H_ASSERT( datum_split.size() < 3, "max of one separator allowed in variable names" );
    std::string datum_capability;
    if ( datum_split.size() == 2 ) {
        datum_capability = datum_split[ 1 ];
    } else {
        datum_capability = datum_split[ 0 ];
    }

    if (message == M_GETDATA || message == M_DUMP_TO_DEEP_OCEAN) {
        // M_GETDATA is used extensively by components to query each other re state
        // M_DUMP_TO_DEEP_OCEAN is a special message used only to constrain the atmosphere
        // We can treat it like a M_GETDATA message

        if(!isInited) {
            H_LOG(glog, Logger::SEVERE)
                << "message getData not available until core is initialized."
                << "\n\tmessage: " << message << "\tdatum: " << datum << endl;
            H_THROW("Invalid sendMessage/GETDATA.  Check global log for details.");
        }
        else {
            componentMapIterator it = componentCapabilities.find( datum_capability );

            string err = "Unknown model datum: " + datum;
            H_ASSERT( checkCapability( datum_capability ), err );
            // Special case: core handles
            if( ( *it ).second == CORE_COMPONENT_NAME ) {
                return this->getData( datum, info.date );
            } else {
                return getComponentByName( ( *it ).second )->sendMessage( message, datum, info );
            }
        }
    }
    else if (message == M_SETDATA ) {
        // locate the components that take this kind of input.  If
        // there are multiple, we send the message to all of them.
        pair<componentMapIterator, componentMapIterator> itpr =
            componentInputs.equal_range(datum_capability);
        if(itpr.first == itpr.second) {
            H_LOG(glog, Logger::SEVERE)
                << "No such input: " << datum << "  Aborting.";
            H_THROW("Invalid datum in sendMessage/SETDATA.");
        }

        for(componentMapIterator it=itpr.first; it != itpr.second; ++it) {
            // Special case: core handles
            if( it->second == CORE_COMPONENT_NAME ) {
                this->setData( CORE_COMPONENT_NAME, datum, info );
            } else {
                getComponentByName(it->second)->sendMessage(message, datum, info);
            }
        }

        return info.value_unitval;
    }
    else {
        H_LOG(glog, Logger::SEVERE)
            << "Unknown message: " << message << "  Aborting.";
        H_THROW("Invalid message type in sendMessage.");
    }
}

//------------------------------------------------------------------------------
/*! \brief Add an additional model component to be run.
 *  \param modelComponent The model component to add.
 *  \exception h_exception If the core has already been initialized model components
 *                         may not be added.
 *  \note The core assumes ownership of memory associated with all components.
 */
void Core::addModelComponent( IModelComponent* modelComponent ) {
    H_ASSERT( !isInited, "Model components can only be added before initialization." );

    modelComponents[ modelComponent->getComponentName() ] = modelComponent;
}

//------------------------------------------------------------------------------
// documentation is inherited
void Core::accept( AVisitor* visitor ) {
    visitor->visit( this );

    // forward the accept to the contained model components
    for( auto mc : modelComponents ) {
        mc.second->accept( visitor );
    }
}

//------------------------------------------------------------------------------
/*! \brief Return the constant value used to signify a time series index has not
 *         been set.
 *  \return A constant double value which can be compared against to indicate
 *          and index value has not been set.
 */
double Core::undefinedIndex() {
    return -1;
}

std::vector<Core *> Core::core_registry;

/*! Create a core and add it to the registry
 */
int Core::mkcore(bool logtofile, Logger::LogLevel loglvl, bool logtoscrn)
{
    // Create a dummy output filestream, essentially /dev/null
    std::ofstream dummy;
    CSVFluxPoolVisitor* visitr = new CSVFluxPoolVisitor( dummy );

    // Create the new core, add the visitor, and push onto the core registry
    Core* core = new Core(loglvl, logtoscrn, logtofile);
    core->addVisitor( visitr );
    core_registry.push_back(core);

    return (int)core_registry.size() - 1;
}

/*! Get a core by index
 *
 * \details Return a pointer to the core corresponding to the input
 * index.  If an invalid index is passed, return a null pointer.
 */
Core *Core::getcore(int idx)
{
    if(idx < core_registry.size() && idx >= 0) {
        return core_registry[idx];
    }
    else {
        return NULL;
    }
}


/*! Shutdown a core in the global registry
 * \details Call the core's shutdown method, delete the core object,
 * and set its entry in the registry to a null pointer. If an invalid
 * index is passed, this is a no-op.
 */
void Core::delcore(int idx)
{
    Core *core = getcore(idx);

    if(core) {
        core->shutDown();
        delete core;
        core_registry[idx] = NULL;
    }
    // If core is null, it's already been shutdown, so do nothing.
}

//! Retrieve the current biome list
std::vector<std::string> Core::getBiomeList() const
{
    IModelComponent* cmodel_i = getComponentByCapability( D_VEGC );
    SimpleNbox* cmodel = dynamic_cast<SimpleNbox*>(cmodel_i);
    if (cmodel) {
        return( cmodel->getBiomeList() );
    } else {
        H_THROW("Failed to retrieve biome list because of error in dynamic cast to `SimpleNbox`.")
    }
}

/*! Create a new biome
 * \details Add the biome to `biome_list`, set all pool values to
 *  zero, and set all parameters to the values of the previous biome.
 */
void Core::createBiome(const std::string& biome)
{
    IModelComponent* cmodel_i = getComponentByCapability( D_VEGC );
    CarbonCycleModel* cmodel = dynamic_cast<CarbonCycleModel*>(cmodel_i);
    if (cmodel) {
        return( cmodel->createBiome(biome) );
    } else {
        H_THROW("Failed to create biome because of error in dynamic cast to `SimpleNbox`.")
    }
}

/*! Delete a biome
 * \details Remove the biome from `biome_list` and `erase` all
 * associated pool and parameter values.
 */
void Core::deleteBiome(const std::string& biome)
{
    IModelComponent* cmodel_i = getComponentByCapability( D_VEGC );
    CarbonCycleModel* cmodel = dynamic_cast<CarbonCycleModel*>(cmodel_i);
    if (cmodel) {
        return( cmodel->deleteBiome(biome) );
    } else {
        H_THROW("Failed to delete biome because of error in dynamic cast to `SimpleNbox`.")
    }
}

/*! Rename a biome
 * \details Create a new biome called `newname` (see `createBiome`)
 * and set all pools and parameters to the values of `oldname`. Then,
 * delete `oldname` (see `deleteBiome`).
 */
void Core::renameBiome(const std::string& oldname, const std::string& newname)
{
    IModelComponent* cmodel_i = getComponentByCapability( D_VEGC );
    CarbonCycleModel* cmodel = dynamic_cast<CarbonCycleModel*>(cmodel_i);
    if (cmodel) {
        return( cmodel->renameBiome(oldname, newname) );
    } else {
        H_THROW("Failed to rename biome because of error in dynamic cast to `SimpleNbox`.")
    }
}

}<|MERGE_RESOLUTION|>--- conflicted
+++ resolved
@@ -364,13 +364,8 @@
     // ------------------------------------
     // 4. Tell model components we are finished sending data and about to start running.
     H_LOG( glog, Logger::NOTICE) << "Preparing to run..." << endl;
-<<<<<<< HEAD
-    for( NameComponentIterator it = modelComponents.begin(); it != modelComponents.end(); ++it ) {
-        ( *it ).second->prepareToRun();
-=======
     for( auto mc : modelComponents ) {
         mc.second->prepareToRun();
->>>>>>> e74353a4
     }
 
     // ------------------------------------
@@ -399,15 +394,9 @@
         for( auto mc : modelComponents )
             spunup = spunup && mc.second->run_spinup( step );
         // Let visitors attempt to collect data if necessary
-<<<<<<< HEAD
-        for( auto visitorIt : modelVisitors ) {
-            if( visitorIt->shouldVisit( in_spinup, step ) ) {
-                accept( visitorIt );
-=======
         for( auto vis : modelVisitors ) {
             if( vis->shouldVisit( in_spinup, step ) ) {
                 accept( vis );
->>>>>>> e74353a4
             }
         } // for
     } // while
@@ -498,15 +487,9 @@
         }
         
         // Let visitors attempt to collect data if necessary
-<<<<<<< HEAD
-        for( auto visitorIt : modelVisitors ) {
-            if( visitorIt->shouldVisit( in_spinup, currDate ) ) {
-                accept( visitorIt );
-=======
         for( auto vis : modelVisitors ) {
             if( vis->shouldVisit( in_spinup, currDate ) ) {
                 accept( vis );
->>>>>>> e74353a4
             }
         }
     }
