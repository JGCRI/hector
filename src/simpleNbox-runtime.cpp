/* Hector -- A Simple Climate Model
   Copyright (C) 2014-2015  Battelle Memorial Institute

   Please see the accompanying file LICENSE.md for additional licensing
   information.
*/
/*
 *  simpleNbox-runtime.cpp
 *  The old simpleNbox.cpp file was getting very long; this file now holds the
 * functions focusing on the model runtime: prepareToRun() and run(),
 * solver-related funcs such as calcDerivs() and StashCValues(), etc. hector
 *
 *  Created by Ben on 2020-02-06.
 *
 */

#pragma clang diagnostic push
#pragma clang diagnostic ignored "-Weverything"
#include "boost/algorithm/string.hpp"
#pragma clang diagnostic pop

#include "avisitor.hpp"
#include "dependency_finder.hpp"
#include "simpleNbox.hpp"

#include <algorithm>

namespace Hector {

using namespace boost;

//------------------------------------------------------------------------------
/*! \brief      Log pool states
 *  \param      t date
 *  \param      msg message
 */
void SimpleNbox::log_pools(const double t, const string msg) {
  // Log pool states
  H_LOG(logger, Logger::DEBUG)
      << "---- pool states at t=" << t << " " << msg << " ----" << std::endl;
  H_LOG(logger, Logger::DEBUG) << "Atmos = " << atmos_c << std::endl;
  H_LOG(logger, Logger::DEBUG)
      << "Biome \tveg_c \t\tdetritus_c \tsoil_c" << std::endl;
  for (auto biome : biome_list) {
    H_LOG(logger, Logger::DEBUG)
        << biome << "\t" << veg_c[biome] << "\t" << detritus_c[biome] << "\t\t"
        << soil_c[biome] << std::endl;
  }
  H_LOG(logger, Logger::DEBUG) << "Earth = " << earth_c << std::endl;
}

//------------------------------------------------------------------------------
// documentation is inherited
void SimpleNbox::prepareToRun() {
  H_LOG(logger, Logger::DEBUG) << "prepareToRun " << std::endl;

  // If any 'global' settings, there shouldn't also be regional
  if ((has_biome(SNBOX_DEFAULT_BIOME)) & (biome_list.size() > 1)) {
    H_THROW("Cannot have both global and biome-specific data! "
            "Did you forget to rename the default ('global') biome?")
  }

  // Ensure consistency between biome_list and all pools and fluxes
  H_ASSERT(biome_list.size() == veg_c.size(),
           "veg_c and biome_list data not same size");
  H_ASSERT(biome_list.size() == detritus_c.size(),
           "detritus_c and biome_list not same size");
  H_ASSERT(biome_list.size() == soil_c.size(),
           "soil_c and biome_list not same size");
  H_ASSERT(biome_list.size() == npp_flux0.size(),
           "npp_flux0 and biome_list not same size");

  for (auto biome : biome_list) {
    H_LOG(logger, Logger::DEBUG) << "Checking that data for biome '" << biome
                                 << "' is complete" << std::endl;
    // Carbon pools
    H_ASSERT(detritus_c.count(biome), "no detritus_c data for " + biome);
    H_ASSERT(soil_c.count(biome), "no soil_c data for " + biome);
    H_ASSERT(npp_flux0.count(biome), "no npp_flux0 data for " + biome);
    // Beta and Q10
    H_ASSERT(beta.count(biome), "No beta entry for " + biome);
    H_ASSERT(beta.at(biome) >= 0.0, "beta < 0");
    H_ASSERT(q10_rh.count(biome), "No Q10 entry for " + biome);
    H_ASSERT(q10_rh.at(biome) > 0.0, "q10_rh <= 0.0");
    // Partitioning
    H_ASSERT(f_nppv.count(biome), "No f_nppv entry for " + biome);
    H_ASSERT(f_nppv.at(biome) >= 0.0, "f_nppv <0");
    H_ASSERT(f_nppd.count(biome), "No f_nppd entry for " + biome);
    H_ASSERT(f_nppd.at(biome) >= 0.0, "f_nppd <0");
    H_ASSERT(f_nppv.count(biome), "No f_nppv entry for " + biome);
    H_ASSERT(f_nppv.at(biome) + f_nppd.at(biome) <= 1.0, "f_nppv + f_nppd >1");
    H_ASSERT(f_litterd.count(biome), "No f_litterd entry for " + biome);
    H_ASSERT(f_litterd.at(biome) >= 0.0 && f_litterd.at(biome) <= 1.0,
             "f_litterd <0 or >1");
    // Warming factor
    if (!warmingfactor.count(biome)) {
      H_LOG(logger, Logger::NOTICE)
          << "No warmingfactor set for biome '" << biome << "'. "
          << "Setting to default value = 1.0" << std::endl;
      warmingfactor[biome] = 1.0;
    }
  }

  // LUC partitioning
  H_ASSERT(f_lucv >= 0.0, "f_lucv <0");
  H_ASSERT(f_lucd >= 0.0, "f_lucd <0");
  H_ASSERT(f_lucv + f_lucd <= 1.0, "f_lucv + f_lucd >1");

  // If no albedo data, assume constant
  if (!Falbedo.size()) {
    unitval alb(-0.2, U_W_M2); // default is MAGICC value
    Falbedo.set(core->getStartDate(), alb);
    Falbedo.set(core->getEndDate(), alb);
  }

  // Set atmospheric C based on the requested preindustrial [CO2]
  atmos_c.set(C0.value(U_PPMV_CO2) * PPMVCO2_TO_PGC, U_PGC, atmos_c.tracking,
              atmos_c.name);
  atmos_c_ts.set(core->getStartDate(), atmos_c);

  // Constraint logging
  if (CO2_constrain.size()) {
    Logger &glog = core->getGlobalLogger();
    H_LOG(glog, Logger::WARNING)
        << "Atmospheric CO2 will be constrained to user-supplied values!"
        << std::endl;
  }
  if (NBP_constrain.size()) {
    Logger &glog = core->getGlobalLogger();
    H_LOG(glog, Logger::WARNING) << "NBP (land-atmosphere C exchange) will be "
                                    "constrained to user-supplied values!"
                                 << std::endl;
  }

  // Save a pointer to the ocean model in use
  omodel =
      dynamic_cast<OceanComponent *>(core->getComponentByCapability(D_OCEAN_C));
  // TODO: this is a hack, because currently we can't pass fluxpools around via
  // sendMessage
  omodel->set_atmosphere_sources(
      atmos_c); // inform ocean model what our atmosphere looks like
}

//------------------------------------------------------------------------------
/*! \brief                  Run code, called from core
 *  \param[in] runToDate    Date to which to run to, double
 *
 *  This run method doesn't do much, because it's the carbon-cycle-solver
 *  run that does all the work.
 */
void SimpleNbox::run(const double runToDate) {
  in_spinup = core->inSpinup();

  // If we've hit the tracking start year, enagage!
  const double tdate = core->getTrackingDate();
  if (!in_spinup && runToDate == tdate) {
    H_LOG(logger, Logger::NOTICE) << "Tracking start" << std::endl;
    start_tracking();
  }
  Tland_record.set(runToDate, core->sendMessage(M_GETDATA, D_LAND_TAS));

  // TODO: this is a hack, because currently we can't pass fluxpools around via
  // sendMessage
  omodel->set_atmosphere_sources(
      atmos_c); // inform ocean model what our atmosphere looks like
}

//------------------------------------------------------------------------------
/*! \brief                  Spinup run code, called from core
 *  \param[in] step         Spinup step number
 *
 *  This run_spinup method doesn't do much, because it's the carbon-cycle-solver
 *  run that does all the work.
 */
bool SimpleNbox::run_spinup(const int step) {
  in_spinup = true;
  
  // Track latest value of veg_c; used later in NPP adjustment for LUC
  // TODO: this in efficient; we only need latest (end of spinup) value
  end_of_spinup_vegc = sum_map(veg_c);
  
  return true; // solver will really be the one signalling
}

//------------------------------------------------------------------------------
/*! \brief            transfer model pools to flat array (for ODE solver)
 *  \param[in] t  time, double, the date from which ODE solver is starting
 *  \param[in] c  flat array of carbon pools (no units)
 */
void SimpleNbox::getCValues(double t, double c[]) {
  c[SNBOX_ATMOS] = atmos_c.value(U_PGC);
  c[SNBOX_VEG] = sum_map(veg_c).value(U_PGC);
  c[SNBOX_DET] = sum_map(detritus_c).value(U_PGC);
  c[SNBOX_SOIL] = sum_map(soil_c).value(U_PGC);
  omodel->getCValues(t, c);
  c[SNBOX_EARTH] = earth_c.value(U_PGC);

  ODEstartdate = t;
}

//------------------------------------------------------------------------------
/*! \brief                  Transfer new model pools from ODE solver array back
 * to model pools \param[in] t            Time, double, the ending date of the
 * solver \param[in] c       Flat array of carbon pools (no units) \exception
 * h_exception  If ocean model diverges from our pool tracking all ocean C
 *  \exception h_exception  If mass is not conserved
 *
 *  \details Transfer solver pools (no units) back to our pools (with units),
 * and run a sanity check to make sure mass has been conserved.
 */
void SimpleNbox::stashCValues(double t, const double c[]) {
  // Solver has gone from ODEstartdate to t
  // Note this is NOT guaranteed to be a full year jump! So compute the fraction
  // of the year we have advanced for use below
  const double yf = (t - ODEstartdate);
  H_ASSERT(yf >= 0 && yf <= 1, "yearfraction out of bounds");

  H_LOG(logger, Logger::DEBUG)
      << "Stashing at t=" << t << ", solver pools at " << t << ": "
      << "  atm = " << c[SNBOX_ATMOS] << "  veg = " << c[SNBOX_VEG]
      << "  det = " << c[SNBOX_DET] << "  soil = " << c[SNBOX_SOIL]
      << "  ocean = " << c[SNBOX_OCEAN] << "  earth = " << c[SNBOX_EARTH]
      << std::endl;
  log_pools(t, "BEFORE update");

  // IMPORTANT NOTE ABOUT YEAR FRACTION
  // In general we keep fluxes as per year throughout stashCValues
  // This changes only when we start to apportion NPP and RH to biomes
  
  // get the UNTRACKED earth emissions (ffi) and uptake (ccs)
  fluxpool ffi_untracked = ffi(t, in_spinup);
  fluxpool ccs_untracked = ccs(t, in_spinup);
  // now construct the TRACKED versions
  // because earth_c is tracked, ffi_flux and ccs_flux automatically
  // become tracked as well
  fluxpool ffi_flux = earth_c.flux_from_fluxpool(ffi_untracked);
  fluxpool ccs_flux = atmos_c.flux_from_fluxpool(ccs_untracked);

  // current ocean fluxes
  omodel->stashCValues(t, c); // tell ocean model to store new C values (and
                              // compute final surface fluxes)
  // ...and now get those fluxes (and their source maps, if tracking)
  fluxpool oa_flux = omodel->get_oaflux();
  fluxpool ao_flux = omodel->get_aoflux();

<<<<<<< HEAD
  // Land-use change emissions and uptake between atmosphere and
  // veg/detritus/soil
  fluxpool luc_e_untracked = luc_emission(t, in_spinup) * yf;
  fluxpool luc_u_untracked = luc_uptake(t, in_spinup) * yf;
  // Track (as a unitval) the cumulative vegetation-derived LUC flux
  const double luc_e = luc_e_untracked.value(U_PGC_YR);
  const double luc_u = luc_u_untracked.value(U_PGC_YR);
  cum_luc_va = cum_luc_va + unitval((luc_e - luc_u) * f_lucv, U_PGC);
  
=======
  // Land-use change emissions and uptake
  fluxpool luc_e_untracked = luc_emission(t, in_spinup);
  fluxpool luc_u_untracked = luc_uptake(t, in_spinup);

>>>>>>> e6119a03
  fluxpool luc_fav_flux = atmos_c.flux_from_fluxpool(luc_u_untracked * f_lucv);
  fluxpool luc_fad_flux = atmos_c.flux_from_fluxpool(luc_u_untracked * f_lucd);
  fluxpool luc_fas_flux =
      atmos_c.flux_from_fluxpool(luc_u_untracked * (1 - f_lucv - f_lucd));

  // Calculate net primary production and heterotrophic respiration
  fluxpool npp_total = sum_npp();
  fluxpool rh_total = sum_rh();

  // Calculate NBP *before* any constraint adjustment
  double alf = npp_total.value(U_PGC_YR) - rh_total.value(U_PGC_YR) -
               luc_e_untracked.value(U_PGC_YR) +
               luc_u_untracked.value(U_PGC_YR);

  // Note: we calculate total NPP and RH and *don't* adjust it if there's an NBP
  // constraint, because it's used for weighting with the npp(biome) and
  // rh(biome) calls below. So we want it to keep its original total for proper
  // weighting
  fluxpool npp_rh_total = npp_total + rh_total; // these are both positive

  // Pre-NBP constraint new terrestrial pool values
  unitval newveg(c[SNBOX_VEG], U_PGC);
  unitval newdet(c[SNBOX_DET], U_PGC);
  unitval newsoil(c[SNBOX_SOIL], U_PGC);
  unitval newatmos(c[SNBOX_ATMOS], U_PGC);

  // If there an NBP constraint? If yes, at this point adjust npp_total,
  // rh_total, and the newveg/newdet/newsoil variables
  double rh_nbp_constraint_adjust = 1.0;
  const int rounded_t = round(t);
  if (!core->inSpinup() && NBP_constrain.size() &&
      NBP_constrain.exists(rounded_t)) {
    const unitval nbp_constrained = NBP_constrain.get(rounded_t);
    const unitval diff = (nbp_constrained - unitval(alf, U_PGC_YR));

    // Adjust fluxes equally
    npp_total = npp_total + diff / 2.0;
    rh_nbp_constraint_adjust = (rh_total - diff / 2.0) / rh_total;
    rh_total = rh_total - diff / 2.0;
    
    // Adjust pools
    // NOTE we only adjust for whatever year fraction we're currently stashing
    unitval pool_diff = unitval(diff.value(U_PGC_YR), U_PGC) * yf;
    const double total_land = c[SNBOX_DET] + c[SNBOX_VEG] + c[SNBOX_SOIL];
    newdet = newdet + pool_diff * c[SNBOX_DET] / total_land;
    newveg = newveg + pool_diff * c[SNBOX_VEG] / total_land;
    newsoil = newsoil + pool_diff * c[SNBOX_SOIL] / total_land;
    newatmos = newatmos - pool_diff;

    // Re-calculate atmosphere-land flux (NBP)
    alf = npp_total.value(U_PGC_YR) - rh_total.value(U_PGC_YR) -
          luc_e_untracked.value(U_PGC_YR) + luc_u_untracked.value(U_PGC_YR);
    H_LOG(logger, Logger::NOTICE) << "** NBP constraint " << nbp_constrained
        << " requested; final value was " << alf << " with final adjustment of "
        << diff << std::endl;
  }

  nbp.set(alf, U_PGC_YR);
  nbp_ts.set(t, nbp);

  // Apportion NPP and RH among the biomes
  // This is done by NPP and RH; biomes with higher values get more of any C
  // change
  for (auto biome : biome_list) {
    const double wt = (npp(biome) + rh(biome)) / npp_rh_total;

    // Update atmosphere with luc emissons from all land pools and biomes
    const double f_lucs = 1 - f_lucv - f_lucd; // LUC fraction to soil
    // Note that the following fluxes ARE weighted by 'yf' (year fraction)
    fluxpool luc_fva_biome_flux = yf *
        veg_c[biome].flux_from_fluxpool((luc_e_untracked * f_lucv) * wt);
    fluxpool luc_fda_biome_flux = yf *
        detritus_c[biome].flux_from_fluxpool((luc_e_untracked * f_lucd) * wt);
    fluxpool luc_fsa_biome_flux = yf *
        soil_c[biome].flux_from_fluxpool((luc_e_untracked * f_lucs) * wt);
    atmos_c = atmos_c + luc_fva_biome_flux - luc_fav_flux * wt;
    atmos_c = atmos_c + luc_fda_biome_flux - luc_fad_flux * wt;
    atmos_c = atmos_c + luc_fsa_biome_flux - luc_fas_flux * wt;

    // Calculate NPP fluxes
    fluxpool npp_biome =
        npp_total * wt; // this is already adjusted for any NBP constraint
    final_npp[biome] = npp_biome;
    // Note that the following fluxes are weighted by 'yf' (year fraction)
    fluxpool npp_fav_biome_flux = yf *
        atmos_c.flux_from_fluxpool(npp_biome * f_nppv.at(biome));
    fluxpool npp_fad_biome_flux = yf *
        atmos_c.flux_from_fluxpool(npp_biome * f_nppd.at(biome));
    fluxpool npp_fas_biome_flux = yf *
        atmos_c.flux_from_fluxpool(npp_biome * (1 - f_nppv.at(biome) - f_nppd.at(biome)));

    // Calculate and record the final RH values adjusted for any NBC constraint
    fluxpool rh_fda_adj = rh_fda(biome) * rh_nbp_constraint_adjust;
    fluxpool rh_fsa_adj = rh_fsa(biome) * rh_nbp_constraint_adjust;
    final_rh[biome] = rh_fda_adj + rh_fsa_adj; // per year
    // Note that the following fluxes are weighted by 'yf' (year fraction)
    fluxpool rh_fda_flux = yf *
        detritus_c[biome].flux_from_fluxpool(rh_fda_adj);
    fluxpool rh_fsa_flux = yf *
        soil_c[biome].flux_from_fluxpool(rh_fsa_adj);

    // Update soil, detritus, and atmosphere pools - luc fluxes
    // Note that the luc_fa*_flux variables are annual at this point
    veg_c[biome] = veg_c[biome] + luc_fav_flux * yf * wt - luc_fva_biome_flux;
    detritus_c[biome] =
        detritus_c[biome] + luc_fad_flux * yf * wt - luc_fda_biome_flux;
    soil_c[biome] = soil_c[biome] + luc_fas_flux * yf * wt - luc_fsa_biome_flux;
    // Update soil, detritus, and atmosphere pools - npp fluxes
    veg_c[biome] = veg_c[biome] + npp_fav_biome_flux;
    detritus_c[biome] = detritus_c[biome] + npp_fad_biome_flux;
    soil_c[biome] = soil_c[biome] + npp_fas_biome_flux;
    atmos_c =
        atmos_c - npp_fav_biome_flux - npp_fad_biome_flux - npp_fas_biome_flux;
    // Update soil, detritus, and atmosphere pools - rh fluxes
    atmos_c = atmos_c + rh_fda_flux + rh_fsa_flux;
    detritus_c[biome] = detritus_c[biome] - rh_fda_flux;
    soil_c[biome] = soil_c[biome] - rh_fsa_flux;

    // Update litter from veg to soil and detritus
    fluxpool litter_flux = veg_c[biome] * (0.035 * yf);
    fluxpool litter_fvd_flux = litter_flux * f_litterd.at(biome);
    fluxpool litter_fvs_flux = litter_flux * (1 - f_litterd.at(biome));
    detritus_c[biome] = detritus_c[biome] + litter_fvd_flux;
    soil_c[biome] = soil_c[biome] + litter_fvs_flux;
    veg_c[biome] = veg_c[biome] - litter_flux;

    // Update detritus and soil with detsoil flux
    fluxpool detsoil_flux = detritus_c[biome] * (0.6 * yf);
    soil_c[biome] = soil_c[biome] + detsoil_flux;
    // Detritus is a small pool that turns over very quickly (i.e. has large
    // fluxes in and out). As a result calculating it this way produces lots of
    // instability. Luckily we have the solver's final value to adjust to,
    // below; what we really want is to pass the carbon-tracking information
    // around if it's being used.
    detritus_c[biome] = detritus_c[biome] - detsoil_flux;

    // Adjust biome pools to final values from calcDerivs
    veg_c[biome].adjust_pool_to_val(newveg.value(U_PGC) * wt, false);
    detritus_c[biome].adjust_pool_to_val(newdet.value(U_PGC) * wt, false);
    soil_c[biome].adjust_pool_to_val(newsoil.value(U_PGC) * wt, false);

    H_LOG(logger, Logger::DEBUG)
        << "Biome " << biome << " weight = " << wt << std::endl;
  }

  // Update earth_c and atmos_c with fossil fuel and ocean fluxes
  earth_c = (earth_c - ffi_flux) + ccs_flux;
  atmos_c = (atmos_c + ffi_flux) - ccs_flux;
  atmos_c = atmos_c + oa_flux - ao_flux;

  // adjust non-biome pools to output from calcderivs (accounting for any NBP
  // constraint)
  earth_c.adjust_pool_to_val(c[SNBOX_EARTH], false);
  atmos_c.adjust_pool_to_val(newatmos.value(U_PGC), false);

  log_pools(t, "AFTER update");

  // Each time the model pools are updated, check that mass has been conserved
  double sum = 0.0;
  for (int i = 0; i < ncpool(); i++) {
    sum += c[i];
  }

  const double diff = fabs(sum - masstot);
  H_LOG(logger, Logger::DEBUG) << "masstot = " << masstot << ", sum = " << sum
                               << ", diff = " << diff << std::endl;
  if (masstot > 0.0 && diff > MB_EPSILON) {
    H_LOG(logger, Logger::SEVERE)
        << "Mass not conserved in " << getComponentName() << std::endl;
    H_LOG(logger, Logger::SEVERE)
        << "masstot = " << masstot << ", sum = " << sum << ", diff = " << diff
        << std::endl;
    H_THROW("Mass not conserved! (See log.)");
  }
  masstot = sum;

  // If user has supplied [CO2] values, adjust atmospheric C to match
  if (core->inSpinup() || (CO2_constrain.size() && CO2_constrain.exists(t))) {

    fluxpool atmos_cpool_to_match;
    fluxpool atmppmv;
    if (core->inSpinup()) {
      atmos_cpool_to_match.set(C0.value(U_PPMV_CO2) / PGC_TO_PPMVCO2, U_PGC);
      atmppmv.set(C0.value(U_PPMV_CO2), U_PPMV_CO2);
    } else {
      H_LOG(logger, Logger::NOTICE)
          << "** Constraining atmospheric CO2 to user-supplied value"
          << std::endl;
      atmos_cpool_to_match.set(
          CO2_constrain.get(t).value(U_PPMV_CO2) / PGC_TO_PPMVCO2, U_PGC);
      atmppmv.set(CO2_constrain.get(t).value(U_PPMV_CO2), U_PPMV_CO2);
    }

    // Ugly: residual is a unitval, but calculated by subtracting two fluxpools,
    // so extract value
    Ca_residual.set(atmos_c.value(U_PGC) - atmos_cpool_to_match.value(U_PGC),
                    U_PGC);

    H_LOG(logger, Logger::DEBUG) << t << "- have " << CO2_conc() << " want "
                                 << atmppmv.value(U_PPMV_CO2) << std::endl;
    H_LOG(logger, Logger::DEBUG)
        << t << "- have " << atmos_c << " want " << atmos_cpool_to_match
        << "; residual = " << Ca_residual << std::endl;

    // Transfer C from atmosphere to deep ocean and update our C and [CO2]
    // variables
    H_LOG(logger, Logger::DEBUG) << "Sending residual of " << Ca_residual
                                 << " to deep ocean" << std::endl;
    core->sendMessage(M_DUMP_TO_DEEP_OCEAN, D_OCEAN_C,
                      message_data(Ca_residual));
    atmos_c = atmos_c - Ca_residual;
  } else {
    Ca_residual.set(0.0, U_PGC);
  }

  log_pools(t, "FINAL");

  // All good! t will be the start of the next timestep, so
  ODEstartdate = t;
}

// A series of small functions to calculate variables that will appear in the
// output stream

double SimpleNbox::calc_co2fert(std::string biome, double time) const {
  return 1 + beta.at(biome) * log(CO2_conc(time) / C0);
}

//------------------------------------------------------------------------------
/*! \brief      Compute annual net primary production
 *  \returns    current annual NPP
 */
fluxpool SimpleNbox::npp(std::string biome, double time) const {
  fluxpool npp(npp_flux0.at(biome).value(U_PGC_YR),
               U_PGC_YR); // 'at' throws exception if not found
  if (time == Core::undefinedIndex()) {
    npp = npp * co2fert.at(biome); // that's why used here instead of []
  } else {
    npp = npp * calc_co2fert(biome, time);
  }
  
  // LUC causes loss (or gains) to vegetation; account for this
  npp = npp * npp_luc_adjust;
  
  return npp;
}

//------------------------------------------------------------------------------
/*! \brief      Compute global net primary production
 *  \returns    Annual NPP summed across all biomes
 */
fluxpool SimpleNbox::sum_npp(double time) const {
  fluxpool total(0.0, U_PGC_YR);
  for (auto biome : biome_list) {
    total = total + npp(biome, time);
  }
  return total;
}

//------------------------------------------------------------------------------
/*! \brief      Compute detritus component of annual heterotrophic respiration
 *  \returns    current detritus component of annual heterotrophic respiration
 */
fluxpool SimpleNbox::rh_fda(std::string biome, double time) const {
  unitval det_t;
  double tfd;
  if (time == Core::undefinedIndex()) {
    det_t = detritus_c.at(biome);
    tfd = tempfertd.at(biome);
  } else {
    det_t = detritus_c_tv.get(time).at(biome);
    tfd = tempfertd_tv.get(time).at(biome);
  }
  fluxpool dflux(det_t.value(U_PGC) * 0.25, U_PGC_YR);
  return dflux * tfd;
}

//------------------------------------------------------------------------------
/*! \brief      Compute soil component of annual heterotrophic respiration
 *  \returns    current soil component of annual heterotrophic respiration
 */
fluxpool SimpleNbox::rh_fsa(std::string biome, double time) const {
  unitval soil_t;
  double tfs;
  if (time == Core::undefinedIndex()) {
    soil_t = soil_c.at(biome);
    tfs = tempferts.at(biome);
  } else {
    soil_t = soil_c_tv.get(time).at(biome);
    tfs = tempferts_tv.get(time).at(biome);
  }
  fluxpool soilflux(soil_t.value(U_PGC) * 0.02, U_PGC_YR);
  return soilflux * tfs;
}

//------------------------------------------------------------------------------
/*! \brief      Compute total annual heterotrophic respiration
 *  \returns    current annual heterotrophic respiration
 */
fluxpool SimpleNbox::rh(std::string biome, double time) const {
  // Heterotrophic respiration is the sum of fluxes from detritus and soil
  return rh_fda(biome, time) + rh_fsa(biome, time);
}

//------------------------------------------------------------------------------
/*! \brief      Compute global heterotrophic respiration
 *  \returns    Annual RH summed across all biomes
 */
fluxpool SimpleNbox::sum_rh(double time) const {
  fluxpool total(0.0, U_PGC_YR);
  for (auto biome : biome_list) {
    total = total + rh(biome, time);
  }
  return total;
}

//------------------------------------------------------------------------------
/*! \brief      Compute fossil fuel industrial (FFI) emissions (when input
 * emissions > 0) \returns    FFI flux from earth to atmosphere
 */
fluxpool SimpleNbox::ffi(double t, bool in_spinup) const {
  if (!in_spinup) { // no perturbation allowed if in spinup
    return fluxpool(ffiEmissions.get(t).value(U_PGC_YR), U_PGC_YR);
  }
  return fluxpool(0.0, U_PGC_YR);
}

//------------------------------------------------------------------------------
/*! \brief      Compute carbon capture storage (CCS) flux (when input emissions
 * < 0) \returns    CCS flux from atmosphere to earth
 */
fluxpool SimpleNbox::ccs(double t, bool in_spinup) const {
  if (!in_spinup) { // no perturbation allowed if in spinup
    return fluxpool(daccsUptake.get(t).value(U_PGC_YR), U_PGC_YR);
  }
  return fluxpool(0.0, U_PGC_YR);
}

//------------------------------------------------------------------------------
/*! \brief      Compute land use change emissions (when input emissions > 0)
 *  \returns    luc flux from land to atmosphere
 */
fluxpool SimpleNbox::luc_emission(double t, bool in_spinup) const {
  if (!in_spinup) { // no perturbation allowed if in spinup
    return lucEmissions.get(t);
  }
  return fluxpool(0.0, U_PGC_YR);
}

//------------------------------------------------------------------------------
/*! \brief      Compute land use change uptake (when input emissions < 0)
 *  \returns    luc flux from atmosphere to land
 */
fluxpool SimpleNbox::luc_uptake(double t, bool in_spinup) const {
  if (!in_spinup) { // no perturbation allowed if in spinup
    return lucUptake.get(t);
  }
  return fluxpool(0.0, U_PGC_YR);
}

//------------------------------------------------------------------------------
/*! \brief              Compute model fluxes for a time step
 *  \param[in]  t       time
 *  \param[in]  c       carbon pools (no units)
 *  \param[out] dcdt    carbon fluxes
 *  \returns            code indicating success or failure
 */
int SimpleNbox::calcderivs(double t, const double c[], double dcdt[]) const {
  // Solver is attempting to go from ODEstartdate to t
  // Atmosphere-ocean flux is calculated by ocean_component
  const int omodel_err = omodel->calcderivs(t, c, dcdt);
  const double ao_exchange = dcdt[SNBOX_OCEAN];
  fluxpool ocean_uptake(0.0, U_PGC_YR);
  fluxpool ocean_release(0.0, U_PGC_YR);
  if (ao_exchange >= 0.0) {
    ocean_uptake.set(ao_exchange, U_PGC_YR);
  } else {
    ocean_release.set(-ao_exchange, U_PGC_YR);
  }

  // NPP: Net primary productivity
  fluxpool npp_biome(0.0, U_PGC_YR);
  fluxpool npp_current(0.0, U_PGC_YR);
  fluxpool npp_fav(0.0, U_PGC_YR);
  fluxpool npp_fad(0.0, U_PGC_YR);
  fluxpool npp_fas(0.0, U_PGC_YR);

  // RH: heterotrophic respiration
  fluxpool rh_fda_current(0.0, U_PGC_YR);
  fluxpool rh_fsa_current(0.0, U_PGC_YR);

  for (auto biome : biome_list) {
    // NPP is scaled by CO2 from preindustrial value
    npp_biome = npp(biome);
    npp_current = npp_current + npp_biome;
    npp_fav = npp_fav + npp_biome * f_nppv.at(biome);
    npp_fad = npp_fad + npp_biome * f_nppd.at(biome);
    npp_fas = npp_fas + npp_biome * (1 - f_nppv.at(biome) - f_nppd.at(biome));
    rh_fda_current = rh_fda_current + rh_fda(biome);
    rh_fsa_current = rh_fsa_current + rh_fsa(biome);
  }
  fluxpool rh_current = rh_fda_current + rh_fsa_current;

  // Detritus flux comes from the vegetation pool
  fluxpool litter_flux(0.0, U_PGC_YR);
  fluxpool litter_fvd(0.0, U_PGC_YR);
  fluxpool litter_fvs(0.0, U_PGC_YR);
  for (auto biome : biome_list) {
    fluxpool v = fluxpool(veg_c.at(biome).value(U_PGC) * 0.035, U_PGC_YR);
    litter_flux = litter_flux + v;
    litter_fvd = litter_fvd + v * f_litterd.at(biome);
    litter_fvs = litter_fvs + v * (1 - f_litterd.at(biome));
  }

  // Some detritus goes to soil
  fluxpool detsoil_flux(0.0, U_PGC_YR);
  for (auto biome : biome_list) {
    detsoil_flux = detsoil_flux +
                   fluxpool(detritus_c.at(biome).value(U_PGC) * 0.6, U_PGC_YR);
  }

  // Annual fossil fuels and industry emissions and atmosphere CO2 capture (CCS
  // or whatever)
  fluxpool ffi_flux_current = ffi(t, in_spinup);
  fluxpool ccs_flux_current = ccs(t, in_spinup);

  // Annual land use change emissions
  fluxpool luc_emission_current = luc_emission(t, in_spinup);
  fluxpool luc_uptake_current = luc_uptake(t, in_spinup);

  // Land-use change emissions come from veg, detritus, and soil
  fluxpool luc_fva = luc_emission_current * f_lucv;
  fluxpool luc_fda = luc_emission_current * f_lucd;
  fluxpool luc_fsa = luc_emission_current * (1 - f_lucv - f_lucd);
  // ...treat uptake the same way
  fluxpool luc_fav = luc_uptake_current * f_lucv;
  fluxpool luc_fad = luc_uptake_current * f_lucd;
  fluxpool luc_fas = luc_uptake_current * (1 - f_lucv - f_lucd);

  // Oxidized methane of fossil fuel origin
  fluxpool ch4ox_current(0.0, U_PGC_YR); // TODO: implement this

  // If user has supplied NBP (net biome production) values, adjust NPP and RH
  // to match
  const int rounded_t = round(t);
  if (!in_spinup && NBP_constrain.size() && NBP_constrain.exists(rounded_t)) {
    // Compute how different we are from the user-specified constraint
    const double nbp = npp_current.value(U_PGC_YR) - rh_current.value(U_PGC_YR) -
      luc_emission_current.value(U_PGC_YR) + luc_uptake_current.value(U_PGC_YR);
    const unitval diff = NBP_constrain.get(rounded_t) - unitval(nbp, U_PGC_YR);

    // Adjust total NPP and total RH equally (but not LUC, which is an input)
    // so that the net total of all three fluxes will match the NBP constraint
    fluxpool npp_current_old = npp_current;
    npp_current = npp_current + diff / 2.0;
    // ...also need to adjust their sub-components
    const double npp_ratio = npp_current / npp_current_old;
    npp_fav = npp_fav * npp_ratio;
    npp_fad = npp_fad * npp_ratio;
    npp_fas = npp_fas * npp_ratio;

    // Do same thing for RH
    fluxpool rh_current_old = rh_current;
    rh_current = rh_current - diff / 2.0;
    const double rh_ratio = rh_current / rh_current_old;
    rh_fda_current = rh_fda_current * rh_ratio;
    rh_fsa_current = rh_fsa_current * rh_ratio;
  }

  // Compute fluxes
  dcdt[SNBOX_ATMOS] = // change in atmosphere pool
      ffi_flux_current.value(U_PGC_YR) - ccs_flux_current.value(U_PGC_YR) +
      luc_emission_current.value(U_PGC_YR) -
      luc_uptake_current.value(U_PGC_YR) + ch4ox_current.value(U_PGC_YR) -
      ocean_uptake.value(U_PGC_YR) + ocean_release.value(U_PGC_YR) -
      npp_current.value(U_PGC_YR) + rh_current.value(U_PGC_YR);
  dcdt[SNBOX_VEG] = // change in vegetation pool
      npp_fav.value(U_PGC_YR) - litter_flux.value(U_PGC_YR) -
      luc_fva.value(U_PGC_YR) + luc_fav.value(U_PGC_YR);
  dcdt[SNBOX_DET] = // change in detritus pool
      npp_fad.value(U_PGC_YR) + litter_fvd.value(U_PGC_YR) -
      detsoil_flux.value(U_PGC_YR) - rh_fda_current.value(U_PGC_YR) -
      luc_fda.value(U_PGC_YR) + luc_fad.value(U_PGC_YR);
  dcdt[SNBOX_SOIL] = // change in soil pool
      npp_fas.value(U_PGC_YR) + litter_fvs.value(U_PGC_YR) +
      detsoil_flux.value(U_PGC_YR) - rh_fsa_current.value(U_PGC_YR) -
      luc_fsa.value(U_PGC_YR) + luc_fas.value(U_PGC_YR);
  dcdt[SNBOX_OCEAN] = // change in ocean pool
      ocean_uptake.value(U_PGC_YR) - ocean_release.value(U_PGC_YR);
  dcdt[SNBOX_EARTH] = // change in earth pool
      -ffi_flux_current.value(U_PGC_YR) + ccs_flux_current.value(U_PGC_YR);

  return omodel_err;
}

//------------------------------------------------------------------------------
/*! \brief              Compute 'slowly varying' fluxes
 *  \param[in]  t       time (at the *beginning* of the current time step.
 *  \param[in]  c       carbon pools (no units)
 *
 *  Compute 'slowly varying' fertilization and anthropogenic fluxes.
 *  Treat the fertilization factors as slowly varying for illustrative purposes
 *  (in fact we could calculate it at each integration step if we wanted to).
 */
void SimpleNbox::slowparameval(double t, const double c[]) {
  omodel->slowparameval(t, c); // pass msg on to ocean model

  // Compute loss (or gain) of vegetation to LUC
  npp_luc_adjust = (end_of_spinup_vegc - cum_luc_va) / end_of_spinup_vegc;
  H_LOG(logger, Logger::DEBUG) << "slowparameval: npp_luc_adjust = " <<
      npp_luc_adjust << std::endl;
//  cout << "xxx," << t << "," << cum_luc_va << "," << end_of_spinup_vegc << "," << npp_luc_adjust << endl;
  
  // Compute CO2 fertilization factor globally (and for each biome specified)
  for (auto biome : biome_list) {
    if (in_spinup) {
      co2fert[biome] = 1.0; // no perturbation allowed if in spinup
    } else {
      co2fert[biome] = calc_co2fert(biome);
    }
    H_LOG(logger, Logger::DEBUG)
        << "co2fert[ " << biome << " ] at " << CO2_conc() << " = "
        << co2fert.at(biome) << std::endl;
  }

  // Compute temperature factor globally (and for each biome specified)
  // Heterotrophic respiration depends on the pool sizes (detritus and soil) and
  // Q10 values The soil pool uses a lagged land air/surface temperature, i.e.
  // we assume it takes time for heat to diffuse into soil
  const double Tland = core->sendMessage(M_GETDATA, D_LAND_TAS);

  /* set tempferts (soil) and tempfertd (detritus) for each biome */

  // Need the previous time step values of tempferts.  Since t is
  // the time at the beginning of the current time step (== the end
  // of the previous time step), we can use t as the index to look
  // up the previous value.
  double_stringmap
      tfs_last; // Previous time step values of tempferts; initialized empty
  if (t != Core::undefinedIndex() && t > core->getStartDate()) {
    tfs_last = tempferts_tv[t];
  }

  // Loop over biomes
  for (auto biome : biome_list) {
    if (in_spinup) {
      tempfertd[biome] = 1.0; // no perturbation allowed in spinup
      tempferts[biome] = 1.0; // no perturbation allowed in spinup
    } else {
      double wf;
      if (warmingfactor.count(biome)) {
        wf = warmingfactor.at(biome); // biome-specific warming
      } else if (warmingfactor.count(SNBOX_DEFAULT_BIOME)) {
        wf = warmingfactor.at(SNBOX_DEFAULT_BIOME);
      } else {
        wf = 1.0;
      }

      const double Tland_biome = Tland * wf; // biome-specific temperature

      tempfertd[biome] = pow(q10_rh.at(biome),
                             (Tland_biome / 10.0)); // detritus warms with air

// Soil warm very slowly relative to the atmosphere
// We use a mean temperature of a window (size Q10_TEMPN) of temperatures to
// scale Q10
#define Q10_TEMPLAG 0 // 125         // TODO: put lag in input files 150, 25
#define Q10_TEMPN 200 // 25
      double Tland_rm = 0.0; /* window mean of Tland */
      if (t > core->getStartDate() + Q10_TEMPLAG) {
        for (int i = t - Q10_TEMPLAG - Q10_TEMPN; i < t - Q10_TEMPLAG; i++) {
          Tland_rm += Tland_record.get(i) * wf;
        }

        Tland_rm /= Q10_TEMPN;
      }

      tempferts[biome] = pow(q10_rh.at(biome), (Tland_rm / 10.0));

      // The soil Q10 effect is 'sticky' and can only increase, not decline
      double tempferts_last =
          tfs_last[biome]; // If tfs_last is empty, this will produce 0.0
      if (tempferts[biome] < tempferts_last) {
        tempferts[biome] = tempferts_last;
      }

      H_LOG(logger, Logger::DEBUG)
          << biome << " Tland=" << Tland << ", Tland_biome=" << Tland_biome
          << ", tempfertd=" << tempfertd[biome]
          << ", tempferts=" << tempferts[biome] << std::endl;
    }
  } // loop over biomes

  H_LOG(logger, Logger::DEBUG)
      << "slowparameval: would have recorded tempferts = "
      << tempferts[SNBOX_DEFAULT_BIOME] << " at time= " << tcurrent
      << std::endl;
}

} // namespace Hector<|MERGE_RESOLUTION|>--- conflicted
+++ resolved
@@ -243,22 +243,14 @@
   fluxpool oa_flux = omodel->get_oaflux();
   fluxpool ao_flux = omodel->get_aoflux();
 
-<<<<<<< HEAD
-  // Land-use change emissions and uptake between atmosphere and
-  // veg/detritus/soil
-  fluxpool luc_e_untracked = luc_emission(t, in_spinup) * yf;
-  fluxpool luc_u_untracked = luc_uptake(t, in_spinup) * yf;
+  // Land-use change emissions and uptake
+  fluxpool luc_e_untracked = luc_emission(t, in_spinup);
+  fluxpool luc_u_untracked = luc_uptake(t, in_spinup);
   // Track (as a unitval) the cumulative vegetation-derived LUC flux
   const double luc_e = luc_e_untracked.value(U_PGC_YR);
   const double luc_u = luc_u_untracked.value(U_PGC_YR);
   cum_luc_va = cum_luc_va + unitval((luc_e - luc_u) * f_lucv, U_PGC);
   
-=======
-  // Land-use change emissions and uptake
-  fluxpool luc_e_untracked = luc_emission(t, in_spinup);
-  fluxpool luc_u_untracked = luc_uptake(t, in_spinup);
-
->>>>>>> e6119a03
   fluxpool luc_fav_flux = atmos_c.flux_from_fluxpool(luc_u_untracked * f_lucv);
   fluxpool luc_fad_flux = atmos_c.flux_from_fluxpool(luc_u_untracked * f_lucd);
   fluxpool luc_fas_flux =
