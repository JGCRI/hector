/* Hector -- A Simple Climate Model
   Copyright (C) 2014-2015  Battelle Memorial Institute

   Please see the accompanying file LICENSE.md for additional licensing
   information.
*/
/*
 *  simpleNbox-runtime.cpp
 *  The old simpleNbox.cpp file was getting very long; this file now holds the functions
 *  focusing on the model runtime: prepareToRun() and run(), solver-related funcs such
 *  as calcDerivs() and StashCValues(), etc.
 *  hector
 *
 *  Created by Ben on 2020-02-06.
 *
 */

#include "boost/algorithm/string.hpp"

#include "dependency_finder.hpp"
#include "simpleNbox.hpp"
#include "avisitor.hpp"

#include <algorithm>

namespace Hector {

using namespace boost;

//------------------------------------------------------------------------------
/*! \brief      Sanity checks
 *  \exception  If any of the sanity checks fails
 *
 *  This is called internally throughout the model run and performs sanity checks.
 *  For example, the main carbon pools (except earth) should always be positive;
 *  partitioning coefficients should not exceed 1; etc.
 */
void SimpleNbox::sanitychecks()
{
    // A few sanity checks
    // Note that with the addition of the fluxpool class (which guarantees
    // non-negative numbers) many of these checks went away
    for ( auto it = biome_list.begin(); it != biome_list.end(); it++ ) {
        std::string biome = *it;
        H_ASSERT( f_nppv.at(biome) >= 0.0, "f_nppv <0" );
        H_ASSERT( f_nppd.at(biome) >= 0.0, "f_nppd <0" );
        H_ASSERT( f_nppv.at(biome) + f_nppd.at(biome) <= 1.0, "f_nppv + f_nppd >1" );
        H_ASSERT( f_litterd.at(biome) >= 0.0 && f_litterd.at(biome) <= 1.0, "f_litterd <0 or >1" );
    }

    H_ASSERT( f_lucv >= 0.0, "f_lucv <0" );
    H_ASSERT( f_lucd >= 0.0, "f_lucd <0" );
    H_ASSERT( f_lucv + f_lucd <= 1.0, "f_lucv + f_lucd >1" );
}

//------------------------------------------------------------------------------
/*! \brief      Log pool states
 *  \param      t date
 */
void SimpleNbox::log_pools( const double t )
{
    // Log pool states
    H_LOG( logger,Logger::DEBUG ) << "---- simpleNbox pool states at t=" << t << " ----" << std::endl;
    H_LOG( logger,Logger::DEBUG ) << "Atmos = " << atmos_c << std::endl;
    H_LOG( logger,Logger::DEBUG ) << "Biome \tveg_c \t\tdetritus_c \tsoil_c" << std::endl;
    for ( auto it = biome_list.begin(); it != biome_list.end(); it++ ) {
        std::string biome = *it;
        H_LOG( logger,Logger::DEBUG ) << biome << "\t" << veg_c[ biome ] << "\t" <<
        detritus_c[ biome ] << "\t\t" << soil_c[ biome ] << std::endl;
    }
    H_LOG( logger,Logger::DEBUG ) << "Earth = " << earth_c << std::endl;
}

//------------------------------------------------------------------------------
// documentation is inherited
void SimpleNbox::prepareToRun()
{
    H_LOG( logger, Logger::DEBUG ) << "prepareToRun " << std::endl;

    // Set our (temporary) ocean c tracking variable to the actual total ocean C
    unitval oceanc = core->sendMessage( M_GETDATA, D_OCEAN_C );
    ocean_model_c.set( oceanc.value( U_PGC ), U_PGC, false, "ocean_c" );

    // If any 'global' settings, there shouldn't also be regional
    if ( (has_biome( SNBOX_DEFAULT_BIOME )) & (biome_list.size() > 1) ) {
        H_THROW( "Cannot have both global and biome-specific data! "
                 "Did you forget to rename the default ('global') biome?")
    }

    // Ensure consistency between biome_list and all pools and fluxes
    H_ASSERT( biome_list.size() == veg_c.size(), "veg_c and biome_list data not same size" );
    H_ASSERT( biome_list.size() == detritus_c.size(), "detritus_c and biome_list not same size" );
    H_ASSERT( biome_list.size() == soil_c.size(), "soil_c and biome_list not same size" );
    H_ASSERT( biome_list.size() == npp_flux0.size(), "npp_flux0 and biome_list not same size" );

    for ( auto it = biome_list.begin(); it != biome_list.end(); it++ ) {
        std::string biome = *it;
        H_LOG( logger, Logger::DEBUG ) << "Checking that data for biome '" << biome << "' is complete" << std::endl;
        H_ASSERT( detritus_c.count( biome ), "no biome data for detritus_c" );
        H_ASSERT( soil_c.count( biome ), "no biome data for soil_c" );
        H_ASSERT( npp_flux0.count( biome ), "no biome data for npp_flux0" );

        H_ASSERT( beta.count( biome ), "no biome value for beta" );

        if ( !warmingfactor.count( biome )) {
            H_LOG( logger, Logger::NOTICE ) << "No warmingfactor set for biome '" << biome << "'. " <<
                "Setting to default value = 1.0" << std::endl;
            warmingfactor[ biome ] = 1.0;
        }
    }

    // Save a pointer to the ocean model in use
    omodel = dynamic_cast<CarbonCycleModel*>( core->getComponentByCapability( D_OCEAN_C ) );

    if( !Ftalbedo.size() ) {          // if no albedo data, assume constant
        unitval alb( -0.2, U_W_M2 ); // default is MAGICC value
        Ftalbedo.set( core->getStartDate(), alb );
        Ftalbedo.set( core->getEndDate(), alb );
    }

    double c0init = C0.value(U_PPMV_CO2);
    Ca.set(c0init, U_PPMV_CO2);
    atmos_c.set(c0init * PPMVCO2_TO_PGC, U_PGC, atmos_c.tracking, atmos_c.name);

    if( CO2_constrain.size() ) {
        Logger& glog = core->getGlobalLogger();
        H_LOG( glog, Logger::WARNING ) << "Atmospheric CO2 will be constrained to user-supplied values!" << std::endl;
    }

    // One-time checks
    for( auto it = biome_list.begin(); it != biome_list.end(); it++ ) {
        H_ASSERT( beta.at( *it ) >= 0.0, "beta < 0" );
        H_ASSERT( q10_rh.at( *it )>0.0, "q10_rh <= 0.0" );
    }
    sanitychecks();
}

//------------------------------------------------------------------------------
/*! \brief                  Run code, called from core
 *  \param[in] runToDate    Date to which to run to, double
 *
 *  This run method doesn't do much, because it's the carbon-cycle-solver
 *  run that does all the work.
 */
void SimpleNbox::run( const double runToDate )
{
    in_spinup = core->inSpinup();
    sanitychecks();
    
    // If we've hit the tracking start year, enagage!
    const double tdate = core->getTrackingDate();
    if(!in_spinup && tcurrent == tdate){
        H_LOG( logger, Logger::NOTICE ) << "Tracking start" << std::endl;
        startTracking();
    }
    Tgav_record.set( runToDate, core->sendMessage( M_GETDATA, D_GLOBAL_TEMP ).value( U_DEGC ) );
}

//------------------------------------------------------------------------------
/*! \brief                  Spinup run code, called from core
 *  \param[in] step         Spinup step number
 *
 *  This run_spinup method doesn't do much, because it's the carbon-cycle-solver
 *  run that does all the work.
 */
bool SimpleNbox::run_spinup( const int step )
{
    sanitychecks();
    in_spinup = true;
    return true;        // solver will really be the one signalling
}

//------------------------------------------------------------------------------
/*! \brief            transfer model pools to flat array (for ODE solver)
 *  \param[in] t  time, double, the date from which ODE solver is starting
 *  \param[in] c  flat array of carbon pools (no units)
 */
void SimpleNbox::getCValues( double t, double c[] )
{
    c[ SNBOX_ATMOS ] = atmos_c.value( U_PGC );
    c[ SNBOX_VEG ] = sum_map( veg_c ).value( U_PGC );
    c[ SNBOX_DET ] = sum_map( detritus_c ).value( U_PGC );
    c[ SNBOX_SOIL ] = sum_map( soil_c ).value( U_PGC );
    omodel->getCValues( t, c );
    c[ SNBOX_EARTH ] = earth_c.value( U_PGC );

    ODEstartdate = t;
}

//------------------------------------------------------------------------------
/*! \brief                  Transfer new model pools from ODE solver array back to model pools
 *  \param[in] t            Time, double, the ending date of the solver
 *  \param[in] c       Flat array of carbon pools (no units)
 *  \exception h_exception  If ocean model diverges from our pool tracking all ocean C
 *  \exception h_exception  If mass is not conserved
 *
 *  \details Transfer solver pools (no units) back to our pools (with units), and run
 *  a sanity check to make sure mass has been conserved.
 */
void SimpleNbox::stashCValues( double t, const double c[] )
{
    // Solver has gone from ODEstartdate to t
    // Note this is NOT guaranteed to be a full year jump! So compute the fraction
    // of the year we have advanced for use below
    const double yf = ( t - ODEstartdate );
    H_ASSERT( yf >= 0 && yf <= 1, "yearfraction out of bounds" );
    
    H_LOG( logger,Logger::DEBUG ) << "Stashing at t=" << t << ", solver pools at " << t << ": " <<
        "  atm = " << c[ SNBOX_ATMOS ] <<
        "  veg = " << c[ SNBOX_VEG ] <<
        "  det = " << c[ SNBOX_DET ] <<
        "  soil = " << c[ SNBOX_SOIL ] <<
        "  ocean = " << c[ SNBOX_OCEAN ] <<
        "  earth = " << c[ SNBOX_EARTH ] << std::endl;
    log_pools( t );
    
    // get the UNTRACKED earth emissions (ffi) and uptake (ccs)
    // We immediately adjust them for the year fraction (as the solver
    // may call stashCValues multiple times within a given year)
    fluxpool ffi_untracked = ffi(t, in_spinup) * yf;  // function also used by calcDerivs()
    fluxpool ccs_untracked = ccs(t, in_spinup) * yf;  // function also used by calcDerivs()

    // now construct the TRACKED versions
    // because earth_c is tracked, ffi and ccs automatically become tracked as well
    fluxpool ffi_flux = earth_c.flux_from_fluxpool(ffi_untracked);
    fluxpool ccs_flux = atmos_c.flux_from_fluxpool(ccs_untracked);

    // current ocean fluxes
    // TODO: Add all other ocean pools and get fluxes from DOECLIM and ocean box of Hector
    unitval ocean_atmos = unitval(c[SNBOX_OCEAN] - ocean_model_c.value(U_PGC), U_PGC);
    fluxpool oa_flux(0.0, U_PGC);
    fluxpool ao_flux(0.0, U_PGC);
    if(ocean_atmos > 0){
        ao_flux = atmos_c.flux_from_unitval(ocean_atmos);
        oa_flux = ocean_model_c.flux_from_fluxpool(oa_flux); // i.e., 0
    } else {
        oa_flux = ocean_model_c.flux_from_unitval(-ocean_atmos);
        ao_flux = atmos_c.flux_from_fluxpool(ao_flux); // i.e., 0
    }

    fluxpool luc_e_untracked = luc_emission(t, in_spinup) * yf;
    fluxpool luc_u_untracked = luc_uptake(t, in_spinup) * yf;

    // Land-use change uptake from atmosphere to veg, detritus, and soil
    fluxpool luc_fav_flux = atmos_c.flux_from_fluxpool(luc_u_untracked * f_lucv);
    fluxpool luc_fad_flux = atmos_c.flux_from_fluxpool(luc_u_untracked * f_lucd);
    fluxpool luc_fas_flux = atmos_c.flux_from_fluxpool(luc_u_untracked * ( 1 - f_lucv - f_lucd ));

    // Calculate net primary production and heterotrophic respiration
    const fluxpool npp_total = sum_npp();
    const fluxpool rh_total = sum_rh();

    // TODO: If/when we implement fire, update this calculation to include it
    // (as a negative term).
    // BBL-TODO this is really "exchange" not a flux
    // pull these values into doubles as we're constructing a unitval exchange from positive-only fluxpools
    // TODO: this is missing LUC uptake from above!
    const double alf = npp_total.value(U_PGC_YR) - rh_total.value(U_PGC_YR) - lucEmissions.get( t ).value(U_PGC_YR);
    atmosland_flux.set(alf, U_PGC_YR);
    atmosland_flux_ts.set(t, atmosland_flux);

    // The solver just knows about one vegetation box, one detritus, and one
    // soil. So we need to apportion new veg C pool (set by the solver) to
    // as many biomes as we have. This is not ideal.
    // TODO: Solver actually solves all boxes in multi-biome system

    // Apportioning is done by NPP and RH
    // i.e., biomes with higher values get more of any C change
    fluxpool npp_rh_total = npp_total + rh_total; // these are both positive
    const unitval newveg( c[ SNBOX_VEG ], U_PGC );
    const unitval newdet( c[ SNBOX_DET ], U_PGC );
    const unitval newsoil( c[ SNBOX_SOIL ], U_PGC );
    const double f_lucs = 1 - f_lucv - f_lucd; // LUC fraction to soil
    
    for( auto it = biome_list.begin(); it != biome_list.end(); it++ ) {
        std::string biome = *it;
        const double wt = (npp( biome ) + rh( biome ) ) / npp_rh_total;

        fluxpool npp_biome = yf * npp( biome );

        // Update atmosphere with luc emissons from all land pools and biomes
<<<<<<< HEAD
        fluxpool luc_fva_biome_flux = veg_c[ biome ].flux_from_fluxpool((luc_e_untracked * f_lucv) * wt);
        fluxpool luc_fda_biome_flux = detritus_c[biome].flux_from_fluxpool((luc_e_untracked * f_lucd) * wt);
        fluxpool luc_fsa_biome_flux = soil_c[biome].flux_from_fluxpool((luc_e_untracked * f_lucs) * wt);
        atmos_c = atmos_c + luc_fva_biome_flux - luc_fav_flux * wt;
        atmos_c = atmos_c + luc_fda_biome_flux - luc_fad_flux * wt;
        atmos_c = atmos_c + luc_fsa_biome_flux - luc_fas_flux * wt;
        
        // Update veg_c, detritus_c, and soil_c with luc uptake from atmos per biome
        veg_c[ biome ] = veg_c[ biome ] + luc_fav_flux * wt - luc_fva_biome_flux;
        detritus_c[ biome ] = detritus_c[ biome ] + luc_fad_flux * wt - luc_fda_biome_flux;
        soil_c[ biome ] = soil_c[ biome ] + luc_fas_flux * wt - luc_fsa_biome_flux;
        
=======
        fluxpool luc_fva_biome_flux = veg_c[ biome ].flux_from_fluxpool((luc_e_untracked*f_lucv)*wt);
        fluxpool luc_fda_biome_flux = detritus_c[biome].flux_from_fluxpool((luc_e_untracked*f_lucd)*wt);
        fluxpool luc_fsa_biome_flux = soil_c[biome].flux_from_fluxpool((luc_e_untracked*( 1 - f_lucv - f_lucd ))*wt);
        atmos_c = atmos_c + luc_fva_biome_flux - luc_fav_flux*wt;
        atmos_c = atmos_c + luc_fda_biome_flux - luc_fad_flux*wt;
        atmos_c = atmos_c + luc_fsa_biome_flux - luc_fas_flux*wt;

        // Update veg_c, detritus_c, and soil_c with luc uptake from atmos per biome
        veg_c[ biome ] = veg_c[ biome ] + luc_fav_flux*wt - luc_fva_biome_flux;
        detritus_c[ biome ] = detritus_c[ biome ] + luc_fad_flux*wt - luc_fda_biome_flux;
        soil_c[ biome ] = soil_c[ biome ] + luc_fas_flux*wt - luc_fsa_biome_flux;

>>>>>>> d9dc054c
        // Update all pools for NPP
        fluxpool npp_fav_biome_flux = atmos_c.flux_from_fluxpool(npp_biome * f_nppv.at(biome));
        fluxpool npp_fad_biome_flux = atmos_c.flux_from_fluxpool(npp_biome * f_nppd.at(biome));
        fluxpool npp_fas_biome_flux = atmos_c.flux_from_fluxpool(npp_biome * ( 1 - f_nppv.at(biome) - f_nppd.at(biome)));
        veg_c[ biome ] = veg_c[ biome ] + npp_fav_biome_flux;
        detritus_c[ biome ] = detritus_c[ biome ] + npp_fad_biome_flux;
        soil_c[ biome ] = soil_c[ biome ] + npp_fas_biome_flux;
        atmos_c = atmos_c - npp_fav_biome_flux - npp_fad_biome_flux - npp_fas_biome_flux;

        // Update soil, detritus, and atmosphere with RH fluxes
        fluxpool rh_fda_flux = detritus_c[ biome ].flux_from_fluxpool(yf * rh_fda(biome));
        fluxpool rh_fsa_flux = soil_c[ biome ].flux_from_fluxpool(yf * rh_fsa(biome));
        atmos_c = atmos_c + rh_fda_flux + rh_fsa_flux;
        detritus_c[ biome ] = detritus_c[ biome ] - rh_fda_flux;
        soil_c[ biome ] = soil_c[ biome ] - rh_fsa_flux;

        // Update litter from veg to soil and detritus
        fluxpool litter_flux = veg_c[ biome ] * (0.035 * yf);
        fluxpool litter_fvd_flux = litter_flux * f_litterd.at(biome);
        fluxpool litter_fvs_flux = litter_flux * (1 - f_litterd.at(biome));
        detritus_c[ biome ] = detritus_c[ biome ] + litter_fvd_flux;
        soil_c[ biome ] = soil_c[ biome ] + litter_fvs_flux;
        veg_c[ biome ] = veg_c[ biome ] - litter_flux;

        // Update detritus and soil with detsoil flux
        fluxpool detsoil_flux = detritus_c[ biome ] * (0.6 * yf);
        soil_c[ biome ] = soil_c[ biome ] + detsoil_flux;
        // THIS IS THE ONE THAT CAUSES THE TRACKING TO GET MESSED UP
        detritus_c[ biome ] = detritus_c[ biome ] - detsoil_flux;

        // TEMPORARY TO INVESTIGATE FLUXES
        veg_diff[biome] = veg_c[biome].value(U_PGC) - c[SNBOX_VEG] * wt;
        soil_diff[biome] = soil_c[biome].value(U_PGC) - c[SNBOX_SOIL] * wt;
        det_diff[ biome ] = detritus_c[biome].value(U_PGC) - c[SNBOX_DET] * wt;
        // Adjust biome pools to final values from calcDerives
        veg_c[ biome ].adjust_pool_to_val(newveg.value(U_PGC) * wt, false);
        detritus_c[ biome ].adjust_pool_to_val(newdet.value(U_PGC) * wt, false);
        soil_c[ biome ].adjust_pool_to_val(newsoil.value(U_PGC) * wt, false);

        H_LOG( logger,Logger::DEBUG ) << "Biome " << biome << " weight = " << wt << std::endl;
    }

    // Update earth_c and atmos_c with fossil fuel related fluxes
    earth_c = (earth_c - ffi_flux) + ccs_flux;
    atmos_c = (atmos_c + ffi_flux) - ccs_flux;

    // ocean-atmosphere flux adjustment
    ocean_model_c = ocean_model_c - oa_flux + ao_flux;
    atmos_c = atmos_c + oa_flux - ao_flux;

    // TEMPORARY TO INVESTIGATE FLUXES
    earth_diff = earth_c - c[SNBOX_EARTH];
    atmos_diff = atmos_c - c[SNBOX_ATMOS];
    // adjusts non-biome pools to output from calcderivs
    earth_c.adjust_pool_to_val(c[SNBOX_EARTH], false);
    atmos_c.adjust_pool_to_val(c[SNBOX_ATMOS], false);

    omodel->stashCValues( t, c );   // tell ocean model to store new C values

    log_pools( t );

    // Each time the model pools are updated, check that mass has been conserved
    double sum=0.0;
    for( int i=0; i<ncpool(); i++ ) {
        sum += c[ i ];
    }

    const double diff = fabs( sum - masstot );
    H_LOG( logger,Logger::DEBUG ) << "masstot = " << masstot << ", sum = " << sum << ", diff = " << diff << std::endl;
    if(masstot > 0.0 && diff > MB_EPSILON) {
        H_LOG( logger,Logger::SEVERE ) << "Mass not conserved in " << getComponentName() << std::endl;
        H_LOG( logger,Logger::SEVERE ) << "masstot = " << masstot << ", sum = " << sum << ", diff = " << diff << std::endl;
        H_THROW( "Mass not conserved! (See log.)" );
    }
    masstot = sum;

    // If user has supplied Ca values, adjust atmospheric C to match
    if(core->inSpinup() ||
       ( CO2_constrain.size() && CO2_constrain.exists(t) )) {

        fluxpool atmos_cpool_to_match;
        fluxpool atmppmv;
        if(core->inSpinup()) {
            atmos_cpool_to_match.set(C0.value(U_PPMV_CO2) / PGC_TO_PPMVCO2, U_PGC);
            atmppmv.set(C0.value(U_PPMV_CO2), U_PPMV_CO2);
        }
        else {
            H_LOG( logger, Logger::NOTICE ) << "** Constraining atmospheric CO2 to user-supplied value" << std::endl;
            atmos_cpool_to_match.set(CO2_constrain.get(t).value( U_PPMV_CO2 ) /
                                     PGC_TO_PPMVCO2, U_PGC);
            atmppmv.set(CO2_constrain.get(t).value(U_PPMV_CO2), U_PPMV_CO2);
        }

        // Ugly: residual is a unitval, but calculated by subtracting two fluxpools, so extract value
        residual.set(atmos_c.value(U_PGC) - atmos_cpool_to_match.value(U_PGC), U_PGC);

        H_LOG( logger,Logger::DEBUG ) << t << "- have " << Ca << " want " <<  atmppmv.value( U_PPMV_CO2 ) << std::endl;
        H_LOG( logger,Logger::DEBUG ) << t << "- have " << atmos_c << " want " << atmos_cpool_to_match << "; residual = " << residual << std::endl;

        // Transfer C from atmosphere to deep ocean and update our C and Ca variables
        H_LOG( logger,Logger::DEBUG ) << "Sending residual of " << residual << " to deep ocean" << std::endl;
        core->sendMessage( M_DUMP_TO_DEEP_OCEAN, D_OCEAN_C, message_data( residual ) );
        atmos_c = atmos_c - residual;
        Ca.set( atmos_c.value( U_PGC ) * PGC_TO_PPMVCO2, U_PPMV_CO2 );
    } else {
        residual.set( 0.0, U_PGC );
    }

    // All good! t will be the start of the next timestep, so
    ODEstartdate = t;
}

// A series of small functions to calculate variables that will appear in the output stream

double SimpleNbox::calc_co2fert(std::string biome, double time) const
{
    unitval Ca_t;
    if(time == Core::undefinedIndex()) {
        Ca_t = Ca;
    } else {
        Ca_t = Ca_ts.get(time);
    }
    return 1 + beta.at(biome) * log(Ca_t/C0);
}

//------------------------------------------------------------------------------
/*! \brief      Compute annual net primary production
 *  \returns    current annual NPP
 */
fluxpool SimpleNbox::npp(std::string biome, double time) const
{
    fluxpool npp(npp_flux0.at( biome ).value(U_PGC_YR), U_PGC_YR);    // 'at' throws exception if not found
    if(time == Core::undefinedIndex()) {
        npp = npp * co2fert.at( biome );        // that's why used here instead of []
    }
    else {
        npp = npp * calc_co2fert(biome, time);
    }
    return npp;
}

//------------------------------------------------------------------------------
/*! \brief      Compute global net primary production
 *  \returns    Annual NPP summed across all biomes
 */
fluxpool SimpleNbox::sum_npp(double time) const
{
    fluxpool total( 0.0, U_PGC_YR );
    for( auto it = biome_list.begin(); it != biome_list.end(); it++ ) {
        total = total + npp( *it, time );}
    return total;
}

//------------------------------------------------------------------------------
/*! \brief      Compute detritus component of annual heterotrophic respiration
 *  \returns    current detritus component of annual heterotrophic respiration
 */
fluxpool SimpleNbox::rh_fda( std::string biome, double time ) const
{
    unitval det_t;
    double tfd;
    if(time == Core::undefinedIndex()) {
        det_t = detritus_c.at( biome );
        tfd = tempfertd.at( biome );
    } else {
        det_t = detritus_c_tv.get( time ).at( biome );
        tfd = tempfertd_tv.get( time ).at( biome );
    }
    fluxpool dflux( det_t.value( U_PGC ) * 0.25, U_PGC_YR );
    return dflux * tfd;
}

//------------------------------------------------------------------------------
/*! \brief      Compute soil component of annual heterotrophic respiration
 *  \returns    current soil component of annual heterotrophic respiration
 */
fluxpool SimpleNbox::rh_fsa( std::string biome, double time ) const
{
    unitval soil_t;
    double tfs;
    if(time == Core::undefinedIndex()) {
        soil_t = soil_c.at( biome );
        tfs = tempferts.at( biome );
    } else {
        soil_t = soil_c_tv.get( time ).at( biome );
        tfs = tempferts_tv.get( time ).at( biome );
    }
    fluxpool soilflux( soil_t.value( U_PGC ) * 0.02, U_PGC_YR );
    return soilflux * tfs;
}

//------------------------------------------------------------------------------
/*! \brief      Compute total annual heterotrophic respiration
 *  \returns    current annual heterotrophic respiration
 */
fluxpool SimpleNbox::rh( std::string biome, double time ) const
{
    // Heterotrophic respiration is the sum of fluxes from detritus and soil
    return rh_fda( biome, time ) + rh_fsa( biome, time );
}

//------------------------------------------------------------------------------
/*! \brief      Compute global heterotrophic respiration
 *  \returns    Annual RH summed across all biomes
 */
fluxpool SimpleNbox::sum_rh( double time ) const
{
    fluxpool total( 0.0, U_PGC_YR);
    for( auto it = biome_list.begin(); it != biome_list.end(); it++ ) {
        total = total + rh( *it, time );
    }
    return total;
}

//------------------------------------------------------------------------------
/*! \brief      Compute fossil fuel industrial (FFI) emissions (when input emissions > 0)
 *  \returns    FFI flux from earth to atmosphere
 */
fluxpool SimpleNbox::ffi(double t, bool in_spinup) const
{
    if( !in_spinup ) {   // no perturbation allowed if in spinup
        double totflux = ffiEmissions.get( t ).value(U_PGC_YR);
        if(totflux >= 0.0) {
            return fluxpool(totflux, U_PGC_YR);
        }
    }
    return fluxpool(0.0, U_PGC_YR);
}

//------------------------------------------------------------------------------
/*! \brief      Compute carbon capture storage (CCS) flux (when input emissions < 0)
 *  \returns    CCS flux from atmosphere to earth
 */
fluxpool SimpleNbox::ccs(double t, bool in_spinup) const
{
    if( !in_spinup ) {   // no perturbation allowed if in spinup
        double totflux = ffiEmissions.get( t ).value(U_PGC_YR);
        if(totflux < 0.0) {
            return fluxpool(-totflux, U_PGC_YR);
        }
    }
    return fluxpool(0.0, U_PGC_YR);
}

//------------------------------------------------------------------------------
/*! \brief      Compute land use change emissions (when input emissions > 0)
 *  \returns    luc flux from land to atmosphere
 */
fluxpool SimpleNbox::luc_emission(double t, bool in_spinup) const
{
    if( !in_spinup ) {   // no perturbation allowed if in spinup
        double totflux = lucEmissions.get( t ).value(U_PGC_YR);
        if(totflux >= 0.0) {
            return fluxpool(totflux, U_PGC_YR);
        }
    }
    return fluxpool(0.0, U_PGC_YR);
}

//------------------------------------------------------------------------------
/*! \brief      Compute land use change uptake (when input emissions < 0)
 *  \returns    luc flux from atmosphere to land
 */
fluxpool SimpleNbox::luc_uptake(double t, bool in_spinup) const
{
    if( !in_spinup ) {   // no perturbation allowed if in spinup
        double totflux = lucEmissions.get( t ).value(U_PGC_YR);
        if(totflux < 0.0) {
            return fluxpool(-totflux, U_PGC_YR);
        }
    }
    return fluxpool(0.0, U_PGC_YR);
}

//------------------------------------------------------------------------------
/*! \brief              Compute model fluxes for a time step
 *  \param[in]  t       time
 *  \param[in]  c       carbon pools (no units)
 *  \param[out] dcdt    carbon fluxes
 *  \returns            code indicating success or failure
 */
int SimpleNbox::calcderivs( double t, const double c[], double dcdt[] ) const
{
    // Solver is attempting to go from ODEstartdate to t
    // Atmosphere-ocean flux is calculated by ocean_component
    const int omodel_err = omodel->calcderivs( t, c, dcdt );
    const double ao_exchange = dcdt[ SNBOX_OCEAN ];
    fluxpool ocean_uptake(0.0, U_PGC_YR);
    fluxpool ocean_release(0.0, U_PGC_YR);
    if(ao_exchange >= 0.0) {
        ocean_uptake.set(ao_exchange, U_PGC_YR);
    } else {
        ocean_release.set(-ao_exchange, U_PGC_YR);
    }

    // NPP: Net primary productivity
    fluxpool npp_biome( 0.0, U_PGC_YR);
    fluxpool npp_current( 0.0, U_PGC_YR );
    fluxpool npp_fav( 0.0, U_PGC_YR );
    fluxpool npp_fad( 0.0, U_PGC_YR );
    fluxpool npp_fas( 0.0, U_PGC_YR );

    // RH: heterotrophic respiration
    fluxpool rh_fda_current( 0.0, U_PGC_YR );
    fluxpool rh_fsa_current( 0.0, U_PGC_YR );

    for( auto it = biome_list.begin(); it != biome_list.end(); it++ ) {
        std::string biome = *it;
        // NPP is scaled by CO2 from preindustrial value
        npp_biome = npp( biome );
        npp_current = npp_current + npp_biome;
        npp_fav = npp_fav + npp_biome * f_nppv.at( biome );
        npp_fad = npp_fad + npp_biome * f_nppd.at( biome );
        npp_fas = npp_fas + npp_biome * (1 - f_nppv.at( biome ) - f_nppd.at( biome ));
        rh_fda_current = rh_fda_current + rh_fda( biome );
        rh_fsa_current = rh_fsa_current + rh_fsa( biome );
    }
    fluxpool rh_current = rh_fda_current + rh_fsa_current;

    // Detritus flux comes from the vegetation pool
    // TODO: these values should use the c[] pools passed in by solver!
    fluxpool litter_flux( 0.0, U_PGC_YR );
    fluxpool litter_fvd( 0.0, U_PGC_YR );
    fluxpool litter_fvs( 0.0, U_PGC_YR );
    for( auto it = biome_list.begin(); it != biome_list.end(); it++ ) {
        std::string biome = *it;
        fluxpool v = fluxpool( veg_c.at( biome ).value( U_PGC ) * 0.035, U_PGC_YR );
        litter_flux = litter_flux + v;
        litter_fvd = litter_fvd + v * f_litterd.at( biome );
        litter_fvs = litter_fvs + v * ( 1 - f_litterd.at( biome ) );
    }

    // Some detritus goes to soil
    fluxpool detsoil_flux( 0.0, U_PGC_YR );
    for( auto it = biome_list.begin(); it != biome_list.end(); it++ ) {
        std::string biome = *it;
        detsoil_flux = detsoil_flux + fluxpool( detritus_c.at( biome ).value( U_PGC ) * 0.6, U_PGC_YR );
    }

    // Annual fossil fuels and industry emissions and atmosphere CO2 capture (CCS or whatever)
    fluxpool ffi_flux_current = ffi(t, in_spinup);
    fluxpool ccs_flux_current = ccs(t, in_spinup);

    // Annual land use change emissions
    fluxpool luc_emission_current = luc_emission(t, in_spinup);
    fluxpool luc_uptake_current = luc_uptake(t, in_spinup);

    // Land-use change emissions come from veg, detritus, and soil
    fluxpool luc_fva = luc_emission_current * f_lucv;
    fluxpool luc_fda = luc_emission_current * f_lucd;
    fluxpool luc_fsa = luc_emission_current * ( 1 - f_lucv - f_lucd );
    // ...treat uptake the same way
    fluxpool luc_fav = luc_uptake_current * f_lucv;
    fluxpool luc_fad = luc_uptake_current * f_lucd;
    fluxpool luc_fas = luc_uptake_current * ( 1 - f_lucv - f_lucd );

    // Oxidized methane of fossil fuel origin
    fluxpool ch4ox_current( 0.0, U_PGC_YR );     //TODO: implement this

    // Compute fluxes
    dcdt[ SNBOX_ATMOS ] = // change in atmosphere pool
        ffi_flux_current.value( U_PGC_YR )
        - ccs_flux_current.value( U_PGC_YR )
        + luc_emission_current.value( U_PGC_YR )
        - luc_uptake_current.value( U_PGC_YR )
        + ch4ox_current.value( U_PGC_YR )
        - ocean_uptake.value( U_PGC_YR )
        + ocean_release.value( U_PGC_YR )
        - npp_current.value( U_PGC_YR )
        + rh_current.value( U_PGC_YR );
    dcdt[ SNBOX_VEG ] = // change in vegetation pool
        npp_fav.value( U_PGC_YR )
        - litter_flux.value( U_PGC_YR )
        - luc_fva.value( U_PGC_YR )
        + luc_fav.value( U_PGC_YR );
    dcdt[ SNBOX_DET ] = // change in detritus pool
        npp_fad.value( U_PGC_YR )
        + litter_fvd.value( U_PGC_YR )
        - detsoil_flux.value( U_PGC_YR )
        - rh_fda_current.value( U_PGC_YR )
        - luc_fda.value( U_PGC_YR )
        + luc_fad.value( U_PGC_YR );
    dcdt[ SNBOX_SOIL ] = // change in soil pool
        npp_fas.value( U_PGC_YR )
        + litter_fvs.value( U_PGC_YR )
        + detsoil_flux.value( U_PGC_YR )
        - rh_fsa_current.value( U_PGC_YR )
        - luc_fsa.value( U_PGC_YR )
        + luc_fas.value( U_PGC_YR );
    dcdt[ SNBOX_OCEAN ] = // change in ocean pool
        ocean_uptake.value( U_PGC_YR )
        - ocean_release.value( U_PGC_YR );
    dcdt[ SNBOX_EARTH ] = // change in earth pool
        - ffi_flux_current.value( U_PGC_YR )
        + ccs_flux_current.value( U_PGC_YR );

/*    printf( "%6.3f%8.3f%8.2f%8.2f%8.2f%8.2f%8.2f\n", t, dcdt[ SNBOX_ATMOS ],
            dcdt[ SNBOX_VEG ], dcdt[ SNBOX_DET ], dcdt[ SNBOX_SOIL ], dcdt[ SNBOX_OCEAN ], dcdt[ SNBOX_EARTH ] );
*/
    return omodel_err;
}

//------------------------------------------------------------------------------
/*! \brief              Compute 'slowly varying' fluxes
 *  \param[in]  t       time (at the *beginning* of the current time step.
 *  \param[in]  c       carbon pools (no units)
 *
 *  Compute 'slowly varying' fertilization and anthropogenic fluxes.
 *  Treat the fertilization factors as slowly varying for illustrative purposes
 *  (in fact we could calculate it at each integration step if we wanted to).
 */
void SimpleNbox::slowparameval( double t, const double c[] )
{
    omodel->slowparameval( t, c );      // pass msg on to ocean model

    // CO2 fertilization
    Ca.set( c[ SNBOX_ATMOS ] * PGC_TO_PPMVCO2, U_PPMV_CO2 );

    // Compute CO2 fertilization factor globally (and for each biome specified)
    for( auto it = biome_list.begin(); it != biome_list.end(); it++ ) {
        std::string biome = *it;
        if( in_spinup ) {
            co2fert[ biome ] = 1.0;  // no perturbation allowed if in spinup
        } else {
            co2fert[ biome ] = calc_co2fert( biome );
        }
        H_LOG( logger,Logger::DEBUG ) << "co2fert[ " << biome << " ] at " << Ca << " = " << co2fert.at( biome ) << std::endl;
    }

    // Compute temperature factor globally (and for each biome specified)
    // Heterotrophic respiration depends on the pool sizes (detritus and soil) and Q10 values
    // The soil pool uses a lagged Tgav, i.e. we assume it takes time for heat to diffuse into soil
    const double Tgav = core->sendMessage( M_GETDATA, D_GLOBAL_TEMP ).value( U_DEGC );

    /* set tempferts (soil) and tempfertd (detritus) for each biome */

    // Need the previous time step values of tempferts.  Since t is
    // the time at the beginning of the current time step (== the end
    // of the previous time step), we can use t as the index to look
    // up the previous value.
    double_stringmap tfs_last;  // Previous time step values of tempferts; initialized empty
    if(t != Core::undefinedIndex() && t > core->getStartDate()) {
        tfs_last = tempferts_tv[t];
    }

    // Loop over biomes
    for( auto it = biome_list.begin(); it != biome_list.end(); it++ ) {
        std::string biome = *it;
        if( in_spinup ) {
            tempfertd[ biome ] = 1.0;  // no perturbation allowed in spinup
            tempferts[ biome ] = 1.0;  // no perturbation allowed in spinup
        } else {
            double wf;
            if( warmingfactor.count( biome ) ) {
                wf = warmingfactor.at( biome );   // biome-specific warming
            } else if ( warmingfactor.count( SNBOX_DEFAULT_BIOME ) ) {
                wf = warmingfactor.at( SNBOX_DEFAULT_BIOME );
            } else {
                wf = 1.0;
            }

            const double Tgav_biome = Tgav * wf;    // biome-specific temperature

            tempfertd[ biome ] = pow( q10_rh.at( biome ), ( Tgav_biome / 10.0 ) ); // detritus warms with air


            // Soil warm very slowly relative to the atmosphere
            // We use a mean temperature of a window (size Q10_TEMPN) of temperatures to scale Q10
            #define Q10_TEMPLAG 0 //125         // TODO: put lag in input files 150, 25
            #define Q10_TEMPN 200 //25
            double Tgav_rm = 0.0;       /* window mean of Tgav */
            if( t > core->getStartDate() + Q10_TEMPLAG ) {
                for( int i=t-Q10_TEMPLAG-Q10_TEMPN; i<t-Q10_TEMPLAG; i++ ) {
                    Tgav_rm += Tgav_record.get( i ) * wf;
                }
                Tgav_rm /= Q10_TEMPN;
            }

            tempferts[ biome ] = pow( q10_rh.at( biome ), ( Tgav_rm / 10.0 ) );

            // The soil Q10 effect is 'sticky' and can only increase, not decline
            double tempferts_last = tfs_last[ biome ]; // If tfs_last is empty, this will produce 0.0
            if(tempferts[ biome ] < tempferts_last) {
                tempferts[ biome ] = tempferts_last;
            }

            H_LOG( logger,Logger::DEBUG ) << biome << " Tgav=" << Tgav << ", Tgav_biome=" <<
                Tgav_biome << ", tempfertd=" << tempfertd[ biome ] << ", tempferts=" <<
                tempferts[ biome ] << std::endl;
        }
    } // loop over biomes

    H_LOG(logger, Logger::DEBUG) << "slowparameval: would have recorded tempferts = " <<
        tempferts[SNBOX_DEFAULT_BIOME] << " at time= " << tcurrent << std::endl;
}

}
<|MERGE_RESOLUTION|>--- conflicted
+++ resolved
@@ -279,7 +279,6 @@
         fluxpool npp_biome = yf * npp( biome );
 
         // Update atmosphere with luc emissons from all land pools and biomes
-<<<<<<< HEAD
         fluxpool luc_fva_biome_flux = veg_c[ biome ].flux_from_fluxpool((luc_e_untracked * f_lucv) * wt);
         fluxpool luc_fda_biome_flux = detritus_c[biome].flux_from_fluxpool((luc_e_untracked * f_lucd) * wt);
         fluxpool luc_fsa_biome_flux = soil_c[biome].flux_from_fluxpool((luc_e_untracked * f_lucs) * wt);
@@ -291,21 +290,7 @@
         veg_c[ biome ] = veg_c[ biome ] + luc_fav_flux * wt - luc_fva_biome_flux;
         detritus_c[ biome ] = detritus_c[ biome ] + luc_fad_flux * wt - luc_fda_biome_flux;
         soil_c[ biome ] = soil_c[ biome ] + luc_fas_flux * wt - luc_fsa_biome_flux;
-        
-=======
-        fluxpool luc_fva_biome_flux = veg_c[ biome ].flux_from_fluxpool((luc_e_untracked*f_lucv)*wt);
-        fluxpool luc_fda_biome_flux = detritus_c[biome].flux_from_fluxpool((luc_e_untracked*f_lucd)*wt);
-        fluxpool luc_fsa_biome_flux = soil_c[biome].flux_from_fluxpool((luc_e_untracked*( 1 - f_lucv - f_lucd ))*wt);
-        atmos_c = atmos_c + luc_fva_biome_flux - luc_fav_flux*wt;
-        atmos_c = atmos_c + luc_fda_biome_flux - luc_fad_flux*wt;
-        atmos_c = atmos_c + luc_fsa_biome_flux - luc_fas_flux*wt;
-
-        // Update veg_c, detritus_c, and soil_c with luc uptake from atmos per biome
-        veg_c[ biome ] = veg_c[ biome ] + luc_fav_flux*wt - luc_fva_biome_flux;
-        detritus_c[ biome ] = detritus_c[ biome ] + luc_fad_flux*wt - luc_fda_biome_flux;
-        soil_c[ biome ] = soil_c[ biome ] + luc_fas_flux*wt - luc_fsa_biome_flux;
-
->>>>>>> d9dc054c
+
         // Update all pools for NPP
         fluxpool npp_fav_biome_flux = atmos_c.flux_from_fluxpool(npp_biome * f_nppv.at(biome));
         fluxpool npp_fad_biome_flux = atmos_c.flux_from_fluxpool(npp_biome * f_nppd.at(biome));
