/* Hector -- A Simple Climate Model
   Copyright (C) 2014-2015  Battelle Memorial Institute

   Please see the accompanying file LICENSE.md for additional licensing
   information.
 *  ocean_component.cpp
 *  hector
 *
 *  Created by Corinne Hartin on 1/3/13.
 *
 *  Structure of the ocean component (high latitude, low latitude, intermediate & deep ocean) is
 *  based on Knox & McElroy.
 *      Knox, F. and McElroy, M. B.: Changes in Atmospheric CO2: Influence
 *          of the Marine Biota at High Latitude, J. Geophys. Res., 89,
 *          4629–4637, doi:10.1029/JD089iD03p04629, 1984.
 *
 *  Other References
 *
 *  Hartin, C. A., Bond-Lamberty, B., Patel, P., and Mundra, A.: Ocean acidification over
 *      the next three centuries using a simple global climate carbon-cycle model:
 *      projections and sensitivities, Biogeosciences, 13, 4329–4342,
 *      https://doi.org/10.5194/bg-13-4329-2016, 2016.
 *
 *  Riley, J. P. and Tongudai, M.: The major cation/chlorinity ratios
 *      in sea water, Chem. Geol., 2, 263–269, doi:10.1016/0009-
 *      2541(67)90026-5, 1967.
 */

#include <cmath>
#include <limits>

#include "ocean_component.hpp"
#include "core.hpp"
#include "h_util.hpp"
#include "simpleNbox.hpp"
#include "avisitor.hpp"

namespace Hector {

using namespace std;

//------------------------------------------------------------------------------
/*! \brief Constructor
 */

OceanComponent::OceanComponent() {
    spinup_chem = true;
}

//------------------------------------------------------------------------------
/*! \brief Destructor
 */
OceanComponent::~OceanComponent() {
}

//------------------------------------------------------------------------------
// documentation is inherited
string OceanComponent::getComponentName() const {
    const string name = OCEAN_COMPONENT_NAME;

    return name;
}

//------------------------------------------------------------------------------
// documentation is inherited
void OceanComponent::init( Core* coreptr ) {
    logger.open( getComponentName(), false, coreptr->getGlobalLogger().getEchoToFile(), coreptr->getGlobalLogger().getMinLogLevel() );
    H_LOG( logger, Logger::DEBUG ) << "hello " << getComponentName() << std::endl;

    max_timestep = OCEAN_MAX_TIMESTEP;
    reduced_timestep_timeout = 0;

	surfaceHL.logger = &logger;
	surfaceLL.logger = &logger;
	inter.logger = &logger;
	deep.logger = &logger;

    core = coreptr;

	oceanflux_constrain.allowInterp( true );
    oceanflux_constrain.name = "atm_ocean_constrain";

    SST.set( 0.0, U_DEGC );

	lastflux_annualized.set( 0.0, U_PGC );

    // Register the data we can provide
    core->registerCapability( D_OCEAN_CFLUX, getComponentName() );
    core->registerCapability( D_OCEAN_C, getComponentName() );
    core->registerCapability( D_CARBON_HL, getComponentName() );
    core->registerCapability( D_CARBON_LL, getComponentName() );
    core->registerCapability( D_CARBON_IO, getComponentName() );
    core->registerCapability( D_CARBON_DO, getComponentName() );
    core->registerCapability( D_CARBON_ML, getComponentName() );
    core->registerCapability( D_TT, getComponentName() );
    core->registerCapability( D_TU, getComponentName() );
    core->registerCapability( D_TWI, getComponentName() );
    core->registerCapability( D_TID, getComponentName() );
    core->registerCapability( D_PH_HL, getComponentName() );
    core->registerCapability( D_PH_LL, getComponentName() );
    core->registerCapability( D_PH, getComponentName() );
    core->registerCapability( D_ATM_OCEAN_FLUX_HL, getComponentName() );
    core->registerCapability( D_ATM_OCEAN_FLUX_LL, getComponentName() );
    core->registerCapability( D_PCO2_HL, getComponentName() );
    core->registerCapability( D_PCO2_LL, getComponentName() );
    core->registerCapability( D_PCO2, getComponentName() );
    core->registerCapability( D_DIC_HL, getComponentName() );
    core->registerCapability( D_DIC_LL, getComponentName() );
    core->registerCapability( D_DIC, getComponentName() );
    core->registerCapability( D_TEMP_HL, getComponentName() );
    core->registerCapability( D_TEMP_LL, getComponentName() );
    core->registerCapability( D_CO3_HL, getComponentName() );
    core->registerCapability( D_CO3_LL, getComponentName() );
    core->registerCapability( D_CO3, getComponentName() );


    // Register the inputs we can receive from outside
    core->registerInput(D_TT, getComponentName());
    core->registerInput(D_TU, getComponentName());
    core->registerInput(D_TWI, getComponentName());
    core->registerInput(D_TID, getComponentName());
}

//------------------------------------------------------------------------------
// documentation is inherited
unitval OceanComponent::sendMessage( const std::string& message,
                                    const std::string& datum,
                                    const message_data info )
{
    unitval returnval;

    if( message == M_GETDATA ) {          //! Caller is requesting data
        return getData( datum, info.date );

    } else if( message == M_SETDATA ) {   //! Caller is requesting to set data
        setData(datum, info);
        //TODO: change core so that parsing is routed through sendMessage
        //TODO: make setData private

	} else if( message == M_DUMP_TO_DEEP_OCEAN ) {
        // info struct holds the amount being dumped/extracted from deep ocean
        unitval carbon = info.value_unitval;
        H_LOG( logger, Logger::DEBUG ) << "Atmosphere dumping " << carbon << " Pg C to deep ocean" << std::endl;

        // We don't want this to be tracked, so just overwrite the deep total
        carbon = carbon + unitval(deep.get_carbon().value( U_PGC ), U_PGC);
        deep.set_carbon( carbon );

    } else { //! We don't handle any other messages
        H_THROW( "Caller sent unknown message: "+message );
    }

    return returnval;
}

//------------------------------------------------------------------------------
// documentation is inherited
void OceanComponent::setData( const string& varName,
                              const message_data& data )
{
    H_LOG( logger, Logger::DEBUG ) << "Setting " << varName << "[" << data.date << "]=" << data.value_str << std::endl;

    try {
        if( varName == D_CARBON_HL ) {
            H_ASSERT( data.date == Core::undefinedIndex() , "date not allowed" );
            surfaceHL.set_carbon( data.getUnitval( U_PGC ) );
        } else if( varName == D_CARBON_LL ) {
            H_ASSERT( data.date == Core::undefinedIndex() , "date not allowed" );
            surfaceLL.set_carbon( data.getUnitval( U_PGC ) );
        } else if( varName == D_CARBON_IO ) {
            H_ASSERT( data.date == Core::undefinedIndex() , "date not allowed" );
            inter.set_carbon( data.getUnitval( U_PGC ) );
        } else if( varName == D_CARBON_DO ) {
            H_ASSERT( data.date == Core::undefinedIndex() , "date not allowed" );
            deep.set_carbon( data.getUnitval( U_PGC ) );
        } else if( varName == D_TT ) {
            H_ASSERT( data.date == Core::undefinedIndex() , "date not allowed" );
            tt.set( data.getUnitval(U_M3_S), U_M3_S );
        } else if( varName == D_TU ) {
            H_ASSERT( data.date == Core::undefinedIndex() , "date not allowed" );
            tu.set( data.getUnitval(U_M3_S), U_M3_S );
       } else if( varName == D_TWI ) {
            H_ASSERT( data.date == Core::undefinedIndex() , "date not allowed" );
            twi.set( data.getUnitval(U_M3_S), U_M3_S) ;
      } else if( varName == D_TID ) {
            H_ASSERT( data.date == Core::undefinedIndex() , "date not allowed" );
            tid.set( data.getUnitval(U_M3_S), U_M3_S) ;
		} else if( varName == D_SPINUP_CHEM ) {
            H_ASSERT( data.date == Core::undefinedIndex() , "date not allowed" );
            spinup_chem = (data.getUnitval(U_UNDEFINED) > 0);
        } else if( varName == D_ATM_OCEAN_CONSTRAIN ) {
            H_ASSERT( data.date != Core::undefinedIndex(), "date required" );
        } else {
            H_THROW( "Unknown variable name while parsing " + getComponentName() + ": "
                    + varName );
        }
    } catch( h_exception& parseException ) {
        H_RETHROW( parseException, "Could not parse var: "+varName );
    }
}

//------------------------------------------------------------------------------
// documentation is inherited
void OceanComponent::prepareToRun() {

    H_LOG( logger, Logger::DEBUG ) << "prepareToRun " << std::endl;

    // Define constants used in ocean box set up.
    double spy = 60 * 60 * 24 * 365.25;  // seconds per year

    // ocean depth
    double thick_LL = 100;         // (m) Thickness of surface ocean from Knox and McElroy (1984)
    double thick_HL = 100;         // (m) Thickness of surface ocean from Knox and McElroy (1984)
    double thick_inter = 1000-thick_LL;  // (m) Thickness of of intermediate ocean from Knox and McElroy (1984)
    double thick_deep = 3777-thick_inter-thick_LL; // (m) Thickness of deep ocean from Knox and McElroy (1984)

    // ocean area
    const double ocean_area = 3.6e14; // (m2) Knox and McElroy (1984);

    // Define high and low latitude
    // The cold high-latitude surface box makes up 15% of the total ocean surface area and has latitude > 55
    // The warm low-latitude surface box makes up the rest.
    //const double part_high = 0.15;
    //const double part_low = 1-part_high;

    // ocean box volumes (m3)
    const double LL_volume = ocean_area * part_low * thick_LL;
    const double HL_volume = ocean_area * part_high * thick_HL;
    const double I_volume = ocean_area * thick_inter;
    const double D_volume = ocean_area * thick_deep;

    // Calculate the fraction of volume of the two surface boxes, the deep, and
    // intermediate ocean boxes. The fraction of the volumes will be used to determine the
    // inital size of the preindustrial carbon pools for Hector's ocean boxes.
    const double LL_vol_frac = LL_volume / (LL_volume + HL_volume);
    const double HL_vol_frac = 1 - LL_vol_frac;
    const double I_vol_frac = I_volume / (I_volume + D_volume);
    const double D_vol_frac = 1 - I_vol_frac;

    // Define the size of the preindustrial ocean surface and intermediate-deep ocean carbon pools
    // from IPCC AR6 Figure 5.12.
    const double preind_C_surface = 900;   // (Pg C) IPCC AR6 Figure 5.12
    const double preind_C_ID = 37100;      // (Pg C) IPCC AR6 Figure 5.12

    // Partition the preindustrial ocean carbon pools by volume.
    const double LL_preind_C = LL_vol_frac * preind_C_surface;
    const double HL_preind_C = HL_vol_frac * preind_C_surface;
    const double I_preind_C = I_vol_frac * preind_C_ID;
    const double D_preind_C = D_vol_frac * preind_C_ID;


    // Set up our ocean box model.
    H_LOG( logger, Logger::DEBUG ) << "Setting up ocean box model" << std::endl;
    surfaceHL.initbox( HL_preind_C, "HL" );
    surfaceHL.surfacebox = true;
    surfaceHL.preindustrial_flux.set( 1.000, U_PGC_YR );         // used if no spinup chemistry
    surfaceHL.active_chemistry = spinup_chem;

    surfaceLL.initbox( LL_preind_C, "LL" );
    surfaceLL.surfacebox = true;
    surfaceLL.preindustrial_flux.set( -1.000, U_PGC_YR );        // used if no spinup chemistry
    surfaceLL.active_chemistry = spinup_chem;

    inter.initbox( I_preind_C, "intermediate" );
    deep.initbox( D_preind_C, "deep" );

    // transport * seconds / volume of box
    // Advection --> transport of carbon from one box to the next (k values, fraction/yr )
    double LL_HL = ( tt.value( U_M3_S ) * spy ) / LL_volume;
    double HL_DO = ( ( tt + tu).value( U_M3_S ) * spy ) / HL_volume;
    double DO_IO = ( ( tt + tu).value( U_M3_S ) * spy ) / D_volume;
    double IO_HL = ( tu.value( U_M3_S) * spy )  / I_volume;
    double IO_LL = ( tt.value( U_M3_S) * spy )  / I_volume;

    // Exchange parameters --> not explicitly modeling diffusion
    double IO_LLex = ( twi.value( U_M3_S) * spy ) / I_volume;
    double LL_IOex = ( twi.value( U_M3_S) * spy ) / LL_volume;
    double DO_IOex = ( tid.value( U_M3_S) * spy ) / D_volume;
    double IO_DOex = ( tid.value( U_M3_S) * spy ) / I_volume;

    // make_connection( box to connect to, k value, window size (0=present only) )
    surfaceLL.make_connection( &surfaceHL, LL_HL, 1 );
    surfaceLL.make_connection( &inter, LL_IOex, 1 );
    surfaceHL.make_connection( &deep, HL_DO, 1 );
    inter.make_connection( &surfaceLL, IO_LL + IO_LLex, 1 );
    inter.make_connection( &surfaceHL, IO_HL, 1 );
    inter.make_connection( &deep, IO_DOex, 1 );
    deep.make_connection( &inter, DO_IO + DO_IOex, 1 );

    //inputs for surface chemistry boxes
    surfaceHL.deltaT.set( -16.4, U_DEGC );  // delta T to the absolute mean ocean tos to return the initial temperature value of the HL surface. See hector_cmip6data for details.
    surfaceHL.mychemistry.S             = 34.5; // Salinity Riley and Tongudai (1967)
    surfaceHL.mychemistry.volumeofbox   = HL_volume; // m3
    surfaceHL.mychemistry.As            = ocean_area * part_high ; // surface area m2
    surfaceHL.mychemistry.U             = 6.7; // average wind speed m/s Hartin et al. 2016

    surfaceLL.deltaT.set( 2.9, U_DEGC );  // delta T to the absolute mean ocean tos to return the initial temperature value of the LL surface. See hector_cmip6data for details.
    surfaceLL.mychemistry.S             = 34.5;  // Salinity Riley and Tongudai (1967)
    surfaceLL.mychemistry.volumeofbox   = LL_volume; //m3
    surfaceLL.mychemistry.As            = ocean_area * part_low; // surface area m2
    surfaceLL.mychemistry.U             = 6.7; // average wind speed m/s Hartin et al. 2016

    // Log the state of all our boxes, so we know things are as they should be
    surfaceLL.log_state();
    surfaceHL.log_state();
    inter.log_state();
    deep.log_state();

}

//------------------------------------------------------------------------------
/*! \brief      Internal function to add up all model C pools
 *  \returns    unitval, total carbon in the ocean
 */
fluxpool OceanComponent::totalcpool() const {
	return deep.get_carbon() + inter.get_carbon() + surfaceLL.get_carbon() + surfaceHL.get_carbon();
}

//------------------------------------------------------------------------------
/*! \brief                  Internal function to calculate atmosphere-ocean C flux
 *  \param[in] date         double, date of calculation (in case constraint used)
 *  \param[in] Ca           unitval, atmospheric CO2
 *  \param[in] cpoolscale   double, how much to scale surface C pools by
 *  \returns                unitval, annual atmosphere-ocean C flux
 */
unitval OceanComponent::annual_totalcflux( const double date, const unitval& Ca, const double cpoolscale ) const {

    unitval flux( 0.0, U_PGC_YR );

    if( in_spinup && !spinup_chem ) {
        flux = surfaceHL.preindustrial_flux + surfaceLL.preindustrial_flux;
    } else {
        flux = surfaceHL.mychemistry.calc_annual_surface_flux( Ca, cpoolscale )
                            + surfaceLL.mychemistry.calc_annual_surface_flux( Ca, cpoolscale );
    }

    if( !in_spinup && oceanflux_constrain.size() && date <= oceanflux_constrain.lastdate() ) {
        flux = oceanflux_constrain.get( date );
    }

    return flux;
}

//------------------------------------------------------------------------------
// documentation is inherited
void OceanComponent::run( const double runToDate ) {

    // If we've hit the tracking start year, enagage!
    const double tdate = core->getTrackingDate();
    if(!in_spinup && runToDate == tdate){
        H_LOG( logger, Logger::NOTICE ) << "Tracking start" << std::endl;
        surfaceHL.start_tracking();
        surfaceLL.start_tracking();
        inter.start_tracking();
        deep.start_tracking();
    }

    Ca = core->sendMessage( M_GETDATA, D_ATMOSPHERIC_CO2 );
    SST.set(core->sendMessage( M_GETDATA, D_OCEAN_SURFACE_TEMP ), U_DEGC);



    in_spinup = core->inSpinup();

	annualflux_sum.set( 0.0, U_PGC );
	annualflux_sumHL.set( 0.0, U_PGC );
	annualflux_sumLL.set( 0.0, U_PGC );
    timesteps = 0;

    // Initialize ocean box boundary conditions and inform them new year starting
    H_LOG(logger, Logger::DEBUG) << "Starting new year: SST= " << SST << std::endl;
    surfaceHL.new_year( SST );
    surfaceLL.new_year( SST );
    inter.new_year( SST );
    deep.new_year( SST );
    //double x = surfaceHL.get_Tbox();
    H_LOG( logger, Logger::DEBUG ) << "----------------------------------------------------" << std::endl;
    H_LOG( logger, Logger::DEBUG ) << "runToDate=" << runToDate << ", Ca=" << Ca << ", spinup=" << in_spinup << std::endl;

    // If chemistry models weren't turned on during spinup, do so now
    if( !spinup_chem && !in_spinup && !surfaceHL.active_chemistry ) {
<<<<<<< HEAD
        H_LOG( logger, Logger::DEBUG ) << "*** Turning on chemistry models ***" << std::endl;
        std::cout << "triggered when spinup_chem = 0";
=======
        H_LOG( logger,  Logger::NOTICE ) << "*** Turning on chemistry models ***" << std::endl;
>>>>>>> abd0bdc3
        surfaceHL.active_chemistry = true;
        surfaceLL.active_chemistry = true;
        surfaceHL.chem_equilibrate( Ca );
        surfaceLL.chem_equilibrate( Ca );

        // Warn if the user has supplied an atmosphere-ocean C flux constraint
        if( oceanflux_constrain.size() ) {
            unitval constrained_flux = oceanflux_constrain.get( runToDate );
            H_LOG( logger, Logger::WARNING ) << "Atm-ocean C fluxes will be constrained to " << constrained_flux << std::endl;
        }
   }

    // Call compute_fluxes with do_boxfluxes=false to run just chemistry
	surfaceHL.compute_fluxes( Ca, atmosphere_cpool, 1.0, false );
	surfaceLL.compute_fluxes( Ca, atmosphere_cpool, 1.0, false );

    // Now wait for the solver to call us
}

//------------------------------------------------------------------------------
// documentation is inherited
bool OceanComponent::run_spinup( const int step ) {
    run( step );
    return true;        // solver will be the one signalling
}

//------------------------------------------------------------------------------
// documentation is inherited
unitval OceanComponent::getData( const std::string& varName,
                                const double date ) {

    unitval returnval;

    if(date == Core::undefinedIndex() ){
        // If no date, we're in spinup; just return the current value

        if( varName == D_OCEAN_CFLUX ){
            returnval = annualflux_sum;
        } else if( varName == D_TT ) {
            returnval = tt;
        } else if( varName == D_TU ) {
            returnval = tu;
         } else if( varName == D_TID ) {
            returnval = tid;
         } else if( varName == D_TWI ) {
            returnval = twi;
        } else if( varName == D_OMEGACA_HL ) {
            returnval = surfaceHL.mychemistry.OmegaCa;
        } else if( varName == D_OMEGACA_LL ) {
            returnval = surfaceLL.mychemistry.OmegaCa;
        } else if( varName == D_OMEGAAR_HL ) {
            returnval = surfaceHL.mychemistry.OmegaAr;
        } else if( varName == D_OMEGAAR_LL ) {
            returnval = surfaceLL.mychemistry.OmegaAr;
        } else if( varName == D_REVELLE_HL ) {
            returnval = surfaceHL.calc_revelle();
        } else if( varName == D_REVELLE_LL ) {
            returnval = surfaceLL.calc_revelle();
        } else if( varName == D_ATM_OCEAN_FLUX_HL ) {
            returnval = unitval( annualflux_sumHL.value( U_PGC ), U_PGC_YR );
        } else if( varName == D_ATM_OCEAN_FLUX_LL ) {
            returnval = unitval( annualflux_sumLL.value( U_PGC ), U_PGC_YR );
        } else if( varName == D_CARBON_DO ) {
            returnval = deep.get_carbon();
        } else if( varName == D_CARBON_HL ) {
            returnval = surfaceHL.get_carbon();
        } else if( varName == D_CARBON_LL ) {
            returnval = surfaceLL.get_carbon();
        } else if( varName == D_CARBON_ML ) {
            returnval = surfaceLL.get_carbon() + surfaceHL.get_carbon();
        } else if( varName == D_CARBON_IO ) {
            returnval = inter.get_carbon();
        } else if( varName == D_DIC_HL ) {
            returnval = surfaceHL.mychemistry.convertToDIC( surfaceHL.get_carbon() );
        } else if( varName == D_DIC_LL ) {
            returnval = surfaceLL.mychemistry.convertToDIC( surfaceLL.get_carbon() );
        } else if( varName == D_DIC ) {
            double value = part_low * surfaceLL.mychemistry.convertToDIC( surfaceLL.get_carbon() ) + part_high *  surfaceHL.mychemistry.convertToDIC( surfaceHL.get_carbon() ) ;
            returnval = unitval(value, U_UMOL_KG);
        } else if( varName == D_HL_DO ) {
            returnval = surfaceHL.annual_box_fluxes[ &deep ] ;
        } else if( varName == D_PCO2_HL ) {
            returnval = surfaceHL.mychemistry.PCO2o;
        } else if( varName == D_PCO2_LL ) {
            returnval = surfaceLL.mychemistry.PCO2o;
        } else if( varName == D_PCO2 ) {
            double value = part_low * surfaceLL.mychemistry.PCO2o + part_high * surfaceHL.mychemistry.PCO2o;
            returnval = unitval(value, U_UATM);
        } else if( varName == D_PH_HL ) {
            returnval = surfaceHL.mychemistry.pH;
        } else if( varName == D_PH_LL ) {
            returnval = surfaceLL.mychemistry.pH;
        } else if( varName == D_PH ) {
            double value = part_low * surfaceLL.mychemistry.pH +  part_high * surfaceHL.mychemistry.pH;
            returnval = unitval(value, U_PH);
        } else if( varName == D_TEMP_HL ) {
            returnval = surfaceHL.get_Tbox();
        } else if( varName == D_TEMP_LL ) {
            returnval = surfaceLL.get_Tbox();
        } else if( varName == D_OCEAN_C ) {
            returnval = totalcpool();
        } else if( varName == D_CO3_HL ) {
            returnval = surfaceHL.mychemistry.CO3;
        } else if( varName == D_CO3_LL ) {
            returnval = surfaceLL.mychemistry.CO3;
        } else if( varName == D_CO3 ) {
            double value = part_low * surfaceLL.mychemistry.CO3 + part_high * surfaceHL.mychemistry.CO3;
            returnval = unitval(value, U_UMOL_KG);
        } else if( varName == D_TIMESTEPS ) {
            returnval = unitval( timesteps, U_UNITLESS );
        } else {
            H_THROW( "Problem with user request for constant data: " + varName );
        }

    } else if(date != Core::undefinedIndex() ){
        if( varName == D_OCEAN_CFLUX ){
            returnval = annualflux_sum_ts.get(date);
        } else if( varName == D_OCEAN_C ) {
            returnval = C_DO_ts.get( date ) +  C_IO_ts.get(date) + Ca_LL_ts.get(date) + Ca_HL_ts.get(date);
        } else if( varName == D_HL_DO ) {
            returnval = C_DO_ts.get( date );
        } else if( varName == D_PH_HL ) {
            returnval = PH_HL_ts.get( date );
        } else if( varName == D_PH_LL ) {
            returnval = PH_LL_ts.get( date );
        } else if( varName == D_PH ) {
            double value = part_low * PH_LL_ts.get( date ) + part_high * PH_HL_ts.get( date ) ;
            returnval = unitval(value, U_PH);
        } else if( varName == D_ATM_OCEAN_FLUX_HL ) {
            returnval = annualflux_sumHL_ts.get(date);
        } else if( varName == D_ATM_OCEAN_FLUX_LL ) {
            returnval = annualflux_sumLL_ts.get(date);
        } else if( varName == D_PCO2_HL ) {
            returnval = pco2_HL_ts.get( date );
        } else if( varName == D_PCO2_LL ) {
            returnval = pco2_LL_ts.get( date );
        } else if( varName == D_PCO2 ) {
            double value = part_low * pco2_LL_ts.get( date ) + part_high * pco2_HL_ts.get( date );
            returnval = unitval(value, U_UATM);
        } else if( varName == D_DIC_HL ) {
            returnval = dic_HL_ts.get( date );
        } else if( varName == D_DIC_LL ) {
            returnval = dic_LL_ts.get( date );
        } else if( varName == D_DIC ) {
            double value = part_low * dic_LL_ts.get( date ) + part_high * dic_HL_ts.get( date );
            returnval = unitval(value, U_UMOL_KG);
        } else if( varName == D_CARBON_HL ) {
            returnval = Ca_HL_ts.get(date);
        } else if( varName == D_CARBON_LL ) {
            returnval = Ca_LL_ts.get(date);
        } else if( varName == D_CARBON_ML ) {
            returnval = Ca_LL_ts.get(date) +  Ca_HL_ts.get(date);
        } else if( varName == D_CARBON_IO ) {
            returnval = C_IO_ts.get(date);
        } else if( varName == D_CARBON_DO ) {
            returnval = C_DO_ts.get(date);
        } else if( varName == D_TEMP_HL ) {
            returnval = temp_HL_ts.get(date);
        } else if( varName == D_TEMP_LL ) {
            returnval = temp_LL_ts.get(date);
        } else if( varName == D_CO3_LL ) {
            returnval = co3_LL_ts.get(date);
        } else if( varName == D_CO3_HL ) {
            returnval = co3_HL_ts.get(date);
        } else if( varName == D_CO3 ) {
            double value = part_high * co3_HL_ts.get(date) + part_low * co3_LL_ts.get(date);
            returnval = unitval(value, U_UMOL_KG);
        } else {
            H_THROW( "Problem with user request for time series: " + varName );
        }

    } else {
        H_ASSERT( date == Core::undefinedIndex(), "Date data not available for " + varName + " in OceanComponent::getData()" );
    }

    return returnval;
}

//------------------------------------------------------------------------------
// documentation is inherited
void OceanComponent::getCValues( double t, double c[] ) {
    c[ SNBOX_OCEAN ] = totalcpool().value( U_PGC );

    ODEstartdate = t;
}

//------------------------------------------------------------------------------
/*! \brief              Compute atmosphere-ocean flux for a time step
 *  \param[in]  t       time
 *  \param[in]  c       carbon pools (no units)
 *  \param[out] dcdt    carbon deltas - we fill in only ocean change
 *  \returns            code indicating success or failure
 *  \details "This function should store the vector elements f_i(t,y,params)
 *  in the array dydt, for arguments (t,y) and parameters params." -GSL docs
 *  Compute the air-ocean flux (Pg C/yr) at time t and for pools c[]
 */
int OceanComponent::calcderivs( double t, const double c[], double dcdt[] ) const {

    const double yearfraction = ( t - ODEstartdate );

    // If the solver has adjusted the ocean and/or atmosphere pools,
    // need to be take into account in the flux computation
    const unitval cpooldiff = unitval( c[ SNBOX_OCEAN ], U_PGC ) - totalcpool();
    const unitval surfacepools = surfaceLL.get_carbon() + surfaceHL.get_carbon();
    const double cpoolscale = ( surfacepools + cpooldiff ) / surfacepools;
    unitval Ca( c[ SNBOX_ATMOS ] * PGC_TO_PPMVCO2, U_PPMV_CO2 );

    dcdt[ SNBOX_OCEAN ] = annual_totalcflux( t, Ca, cpoolscale ).value( U_PGC_YR );

    // If too big a timestep--i.e., stashCvalues below has signalled a reduced step
    // that we're exceeding--signal to the solver that this won't work for us.
    if( yearfraction > max_timestep ) {
        return CARBON_CYCLE_RETRY;
    } else {
        return ODE_SUCCESS;
    }
}

//------------------------------------------------------------------------------
// documentation is inherited
void OceanComponent::slowparameval( double t, const double c[] ) {

    in_spinup = core->inSpinup();
}

//------------------------------------------------------------------------------
/*! \brief   Return the ocean-to-atmosphere flux to simpleNbox
*  \returns           The two ocean-atmosphere fluxpools added together
*/
fluxpool OceanComponent::get_oaflux() const {
    return surfaceLL.get_oa_flux() + surfaceHL.get_oa_flux();
}

//------------------------------------------------------------------------------
/*! \brief   Return the atmosphere-to-ocean flux to simpleNbox
*  \returns           The two atmosphere-ocean fluxpools added together
*/
fluxpool OceanComponent::get_aoflux() const {
    return surfaceLL.get_ao_flux() + surfaceHL.get_ao_flux();
}

//------------------------------------------------------------------------------
// documentation is inherited
void OceanComponent::stashCValues( double t, const double c[] ) {

    H_LOG( logger,Logger::DEBUG ) << "Stashing at t=" << t << ", model pools at " << t << ": " <<
    c[ 0 ] << " " << c[ 1 ] << " " << c[ 2 ] << " " << c[ 3 ] << " " << c[ 4 ] << " " <<
    c[ 5 ] << std::endl;

	// At this point the solver has converged, going from ODEstartdate to t
    // Now we finalize calculations: circulate ocean, update carbon states, etc.
    const double yearfraction = ( t - ODEstartdate );
    //H_LOG( logger, Logger::NOTICE ) << "Solver has finished. Yearfraction = " << yearfraction << std::endl;
    H_ASSERT( yearfraction >= 0 && yearfraction <= 1, "yearfraction out of bounds" );

    timesteps++;
    const bool in_partial_year = ( t != int( t ) );

    unitval Ca( c[ SNBOX_ATMOS ] * PGC_TO_PPMVCO2, U_PPMV_CO2 );

    // Compute fluxes between the boxes (advection of carbon)
    surfaceHL.compute_fluxes( Ca, atmosphere_cpool, yearfraction );
	surfaceLL.compute_fluxes( Ca, atmosphere_cpool, yearfraction );
	inter.compute_fluxes( Ca, atmosphere_cpool, yearfraction );
	deep.compute_fluxes( Ca, atmosphere_cpool, yearfraction );

    // At this point, compute_fluxes has (by calling the chemistry model) computed atmosphere-
    // ocean fluxes for the surface boxes. But these are end-of-timestep values, and we need to
    // overwrite them with what the solver has sent us (~mid-timestep values), so that everything
    // stays consistent.
    unitval currentflux = surfaceHL.atmosphere_flux + surfaceLL.atmosphere_flux;
    unitval solver_flux = unitval( c[ SNBOX_OCEAN ], U_PGC ) - totalcpool();
    unitval adjustment( 0.0, U_PGC );
    if( currentflux.value( U_PGC ) ) adjustment = ( solver_flux - currentflux ) / 2.0;
	H_LOG( logger, Logger::DEBUG) << "Solver flux = " << solver_flux << ", currentflux = " << currentflux << ", adjust = " << adjustment << std::endl;
    surfaceHL.atmosphere_flux = surfaceHL.atmosphere_flux + adjustment;
    surfaceLL.atmosphere_flux = surfaceLL.atmosphere_flux + adjustment;

    // Separate the one net flux (can be positive or negative) into the two fluxpool fluxes (always positive)
    // This updates oa_flux and ao_flux within the two ocean boxes
    surfaceHL.separate_surface_fluxes(atmosphere_cpool);
    surfaceLL.separate_surface_fluxes(atmosphere_cpool);

    // This (along with carbon-cycle-solver obviously) is the heart of the
    // reduced-timestep code. If carbon flux has exceeded some critical value,
    // we need to reduce timestep for the future.
    unitval cflux_annualdiff = solver_flux / yearfraction - lastflux_annualized;

    if( cflux_annualdiff.value( U_PGC ) > OCEAN_TSR_TRIGGER1 ) {
        // Annual fluxes are changing rapidly. Reduce the max timestep allowed.
        max_timestep = max( OCEAN_MIN_TIMESTEP, max_timestep * OCEAN_TSR_FACTOR );
        H_LOG( logger, Logger::DEBUG ) << "Reducing timestep to " << max_timestep << ": t=" << t << " yearfraction=" << yearfraction << std::endl;
        H_LOG( logger, Logger::DEBUG ) << " solver_flux=" << solver_flux << " lastflux_annualized=" << lastflux_annualized;
        H_LOG( logger, Logger::DEBUG ) << " cflux_annualdiff=" << cflux_annualdiff << std::endl;
        reduced_timestep_timeout = OCEAN_TSR_TIMEOUT;

    } else if( !in_partial_year && reduced_timestep_timeout ) {
        // Things look OK, so decrement the timeout counter if it's active
        reduced_timestep_timeout = max<int>( 0, reduced_timestep_timeout-1 );
        H_LOG( logger, Logger::DEBUG ) << "OK, reduced_timestep_timeout =" << reduced_timestep_timeout << std::endl;
        if( !reduced_timestep_timeout ) {
            H_LOG( logger, Logger::DEBUG ) << "Reduced ts timeout done; raising" << std::endl;
            max_timestep = min( OCEAN_MAX_TIMESTEP, max_timestep / OCEAN_TSR_FACTOR );
            if( max_timestep < OCEAN_MAX_TIMESTEP ) {
                reduced_timestep_timeout = OCEAN_TSR_TIMEOUT; // set timer for another raise attempt
            }
        }
    }

    // Update lastflux and add it to annual sum
    unitval lastflux = surfaceLL.atmosphere_flux + surfaceHL.atmosphere_flux;
    annualflux_sumHL = annualflux_sumHL + surfaceHL.atmosphere_flux;
    annualflux_sumLL = annualflux_sumLL + surfaceLL.atmosphere_flux;
    annualflux_sum = annualflux_sum + lastflux;

    // lastflux_annualized is our basis of comparison for variable timestep
    lastflux_annualized = lastflux / yearfraction;

    H_LOG( logger, Logger::DEBUG ) << "lastflux_annualized=" << lastflux_annualized << std::endl;
    H_LOG( logger, Logger::DEBUG ) << "annualflux_sum=" << annualflux_sum << std::endl;

    // Log the state of all our boxes
    surfaceLL.log_state();
    surfaceHL.log_state();
    inter.log_state();
    deep.log_state();

	// Update box states
	surfaceHL.update_state();
	surfaceLL.update_state();
	inter.update_state();
	deep.update_state();

    // All good! t will be the start of the next timestep, so
    ODEstartdate = t;
   }

//------------------------------------------------------------------------------
// documentation is inherited
void OceanComponent::reset(double time)
{
    // Reset state variables to their values at the reset time
    surfaceHL = surfaceHL_tv.get(time);
    surfaceLL = surfaceLL_tv.get(time);
    inter = inter_tv.get(time);
    deep = deep_tv.get(time);

    SST = SST_ts.get(time);
    Ca = Ca_ts.get(time);

    annualflux_sum = annualflux_sum_ts.get(time);
    annualflux_sumHL = annualflux_sumHL_ts.get(time);
    annualflux_sumLL = annualflux_sumLL_ts.get(time);
    lastflux_annualized = lastflux_annualized_ts.get(time);

    max_timestep = max_timestep_ts.get(time);
    reduced_timestep_timeout = reduced_timestep_timeout_ts.get(time);
    timesteps = 0;

    // truncate all the time series beyond the reset time
    surfaceHL_tv.truncate(time);
    surfaceLL_tv.truncate(time);
    inter_tv.truncate(time);
    deep_tv.truncate(time);

    SST_ts.truncate(time);
    Ca_ts.truncate(time);

    annualflux_sum_ts.truncate(time);
    annualflux_sumHL_ts.truncate(time);
    annualflux_sumLL_ts.truncate(time);
    lastflux_annualized_ts.truncate(time);

    max_timestep_ts.truncate(time);
    reduced_timestep_timeout_ts.truncate(time);

    H_LOG(logger, Logger::NOTICE)
        << getComponentName() << " reset to time= " << time << "\n";
}

//------------------------------------------------------------------------------
// documentation is inherited
void OceanComponent::record_state(double time)
{
    H_LOG(logger, Logger::DEBUG) << "Recording component state at t= " << time << endl;
    surfaceHL_tv.set(time, surfaceHL);
    surfaceLL_tv.set(time, surfaceLL);
    inter_tv.set(time, inter);
    deep_tv.set(time, deep);

    // Record the state of the various ocean boxes and variables at each time step
    // in a unitval time series so that the output can be output by the
    // R wrapper.
    SST_ts.set(time, SST );
    Ca_ts.set(time, Ca);
    annualflux_sum_ts.set(time, annualflux_sum);
    annualflux_sumHL_ts.set(time, annualflux_sumHL);
    annualflux_sumLL_ts.set(time, annualflux_sumLL);
    lastflux_annualized_ts.set(time, lastflux_annualized);
    C_IO_ts.set(time, inter.get_carbon());
    Ca_HL_ts.set(time, surfaceHL.get_carbon());
    C_DO_ts.set(time, surfaceHL.annual_box_fluxes[ &deep ]);
    PH_HL_ts.set(time, surfaceHL.mychemistry.pH);
    PH_LL_ts.set(time, surfaceLL.mychemistry.pH);
    pco2_HL_ts.set(time, surfaceHL.mychemistry.PCO2o);
    pco2_LL_ts.set(time, surfaceLL.mychemistry.PCO2o);
    dic_HL_ts.set(time, surfaceHL.mychemistry.convertToDIC( surfaceHL.get_carbon() ));
    dic_LL_ts.set(time, surfaceLL.mychemistry.convertToDIC( surfaceLL.get_carbon() ));
    Ca_LL_ts.set(time, surfaceLL.get_carbon());
    C_DO_ts.set(time, deep.get_carbon());
    temp_HL_ts.set(time, surfaceHL.get_Tbox());
    temp_LL_ts.set(time, surfaceLL.get_Tbox());
    co3_HL_ts.set(time, surfaceHL.mychemistry.CO3);
    co3_LL_ts.set(time, surfaceLL.mychemistry.CO3);

    max_timestep_ts.set(time, max_timestep);
    reduced_timestep_timeout_ts.set(time, reduced_timestep_timeout);
}

//------------------------------------------------------------------------------
// documentation is inherited
void OceanComponent::shutDown() {
	H_LOG( logger, Logger::DEBUG ) << "goodbye " << getComponentName() << std::endl;
    logger.close();
}

//------------------------------------------------------------------------------
// documentation is inherited
void OceanComponent::accept( AVisitor* visitor ) {
    visitor->visit( this );
}

}<|MERGE_RESOLUTION|>--- conflicted
+++ resolved
@@ -379,12 +379,10 @@
 
     // If chemistry models weren't turned on during spinup, do so now
     if( !spinup_chem && !in_spinup && !surfaceHL.active_chemistry ) {
-<<<<<<< HEAD
+
         H_LOG( logger, Logger::DEBUG ) << "*** Turning on chemistry models ***" << std::endl;
         std::cout << "triggered when spinup_chem = 0";
-=======
-        H_LOG( logger,  Logger::NOTICE ) << "*** Turning on chemistry models ***" << std::endl;
->>>>>>> abd0bdc3
+
         surfaceHL.active_chemistry = true;
         surfaceLL.active_chemistry = true;
         surfaceHL.chem_equilibrate( Ca );
