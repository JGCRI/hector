/* Hector -- A Simple Climate Model
   Copyright (C) 2014-2015  Battelle Memorial Institute

   Please see the accompanying file LICENSE.md for additional licensing
   information.
*/
/*
 *  temperature_component.cpp
 *  hector
 *
 *  Created by Ben Vega-Westhoff on 11/1/16.
 *
 * DOECLIM is based on
 *  Kriegler, E. (2005) Imprecise probability analysis for Integrated Assessment of climate change. Ph.D. dissertation. Potsdam Universität. 256 pp. (http://opus.kobv.de/ubp/volltexte/2005/561/; DOECLIM introduced in Chapter 2 and Annexes A and B)
 *  Tanaka, K. & Kriegler, E. (2007) Aggregated carbon cycle, atmospheric chemistry, and climate model (ACC2) – Description of the forward and inverse modes – . Reports Earth Syst. Sci. 199.
 *  Garner, G., Reed, P. & Keller, K. (2016) Climate risk management requires explicit representation of societal trade-offs. Clim. Change 134, 713–723.
 *
 * Other References
 *  Meinshausen, M., Raper, S. C. B., and Wigley, T. M. L.: Emulating coupled atmosphere-ocean
 *  and carbon cycle models with a simpler model, MAGICC6 – Part 1: Model description and
 *  calibration, Atmos. Chem. Phys., 11, 1417–1456, https://doi.org/10.5194/acp-11-1417-2011, 2011.
 *
 */

// some boost headers generate warnings under clang; not our problem, ignore
#pragma clang diagnostic push
#pragma clang diagnostic ignored "-Weverything"
#include <boost/lexical_cast.hpp>
#pragma clang diagnostic pop

#include <cmath>
#include <limits>

// The MinGW C++ compiler doesn't seem to pull in the cmath constants? (see #384)
// As a workaround, we define M_PI here if needed
#ifndef M_PI
#define M_PI       3.14159265358979323846
#endif

#include "temperature_component.hpp"
#include "core.hpp"
#include "h_util.hpp"
#include "simpleNbox.hpp"
#include "avisitor.hpp"

namespace Hector {

using namespace std;


//------------------------------------------------------------------------------
/*! \brief Constructor
 */
TemperatureComponent::TemperatureComponent() {
}

//------------------------------------------------------------------------------
/*! \brief Destructor
 */
TemperatureComponent::~TemperatureComponent(){
}

//------------------------------------------------------------------------------
// documentation is inherited
string TemperatureComponent::getComponentName() const {
    const string name = TEMPERATURE_COMPONENT_NAME;

    return name;
}


//------------------------------------------------------------------------------
/*! \brief              Calculates inverse of x and stores in y
 *  \param[in] x        Assume x is setup like x = [a,b,c,d] -> x = |a, b|
 *                                                |c, d|
 *  \param[out] y        Inverted 1-d matrix
 */
void TemperatureComponent::invert_1d_2x2_matrix(double * x, double * y) {
    double temp_d = (x[0]*x[3] - x[1]*x[2]);

    if(temp_d == 0) {
        H_THROW("Temperature: Matrix inversion divide by zero.");
    }
    double temp = 1/temp_d;
    y[0] = temp * x[3];
    y[1] = temp * -1 * x[1];
    y[2] = temp * -1 * x[2];
    y[3] = temp * x[0];

    return;
}

//------------------------------------------------------------------------------
// documentation is inherited
void TemperatureComponent::init( Core* coreptr ) {
    logger.open( getComponentName(), false, coreptr->getGlobalLogger().getEchoToFile(), coreptr->getGlobalLogger().getMinLogLevel() );
    H_LOG( logger, Logger::DEBUG ) << "hello " << getComponentName() << std::endl;

    tgav.set( 0.0, U_DEGC, 0.0 );
    flux_mixed.set( 0.0, U_W_M2, 0.0 );
    flux_interior.set( 0.0, U_W_M2, 0.0 );
    heatflux.set( 0.0, U_W_M2, 0.0 );
<<<<<<< HEAD
    lo_warming_ratio.set( 9999, U_W_M2, 0.0 );
=======
    lo_warming_ratio.set( 0.0, U_UNITLESS, 0.0 );
>>>>>>> abd0bdc3

    core = coreptr;

    tgav_constrain.allowInterp( true );
    tgav_constrain.name = D_TGAV_CONSTRAIN;


    // Register the data we can provide
    core->registerCapability( D_GLOBAL_TEMP, getComponentName() );
    core->registerCapability( D_LAND_AIR_TEMP, getComponentName() );
    core->registerCapability( D_OCEAN_AIR_TEMP, getComponentName() );
    core->registerCapability( D_OCEAN_SURFACE_TEMP, getComponentName() );
    core->registerCapability( D_FLUX_MIXED, getComponentName() );
    core->registerCapability( D_FLUX_INTERIOR, getComponentName() );
    core->registerCapability( D_HEAT_FLUX, getComponentName() );
    core->registerCapability( D_QCO2, getComponentName() );
    core->registerCapability( D_LO_WARMING_RATIO, getComponentName() );


    // Register our dependencies
    core->registerDependency( D_RF_TOTAL, getComponentName() );
    core->registerDependency( D_RF_BC, getComponentName() );
    core->registerDependency( D_RF_OC, getComponentName() );
    core->registerDependency( D_RF_NH3, getComponentName() );
    core->registerDependency( D_RF_SO2, getComponentName() );
    core->registerDependency( D_RF_ACI, getComponentName() );
    core->registerDependency( D_RF_VOL, getComponentName() );


    // Register the inputs we can receive from outside
    core->registerInput(D_ECS, getComponentName());
    core->registerInput(D_QCO2, getComponentName());
    core->registerInput(D_DIFFUSIVITY, getComponentName());
    core->registerInput(D_AERO_SCALE, getComponentName());
    core->registerInput(D_VOLCANIC_SCALE, getComponentName());
    core->registerInput(D_LO_WARMING_RATIO, getComponentName());

}

//------------------------------------------------------------------------------
// documentation is inherited
unitval TemperatureComponent::sendMessage( const std::string& message,
                                    const std::string& datum,
                                    const message_data info )
{
    unitval returnval;

    if( message==M_GETDATA ) {          //! Caller is requesting data
        return getData( datum, info.date );
    } else if( message==M_SETDATA ) {   //! Caller is requesting to set data
        setData(datum, info);
    } else {                        //! We don't handle any other messages
        H_THROW( "Caller sent unknown message: "+message );
    }

    return returnval;
}

//------------------------------------------------------------------------------
// documentation is inherited
void TemperatureComponent::setData( const string& varName,
                              const message_data& data )
{
    using namespace boost;

    H_LOG( logger, Logger::DEBUG ) << "Setting " << varName << "[" << data.date << "]=" << data.value_str << std::endl;

    try {
        if( varName == D_ECS ) {
            H_ASSERT( data.date == Core::undefinedIndex() , "date not allowed" );
            S = data.getUnitval(U_DEGC);
        } else if( varName == D_DIFFUSIVITY ) {
            H_ASSERT( data.date == Core::undefinedIndex(), "date not allowed" );
            diff = data.getUnitval(U_CM2_S);
        } else if( varName == D_AERO_SCALE ) {
            H_ASSERT( data.date == Core::undefinedIndex(), "date not allowed" );
            alpha = data.getUnitval(U_UNITLESS);
        } else if(varName == D_VOLCANIC_SCALE) {
            H_ASSERT( data.date == Core::undefinedIndex(), "date not allowed" );
            volscl = data.getUnitval(U_UNITLESS);
        } else if(varName == D_QCO2) {
            H_ASSERT( data.date == Core::undefinedIndex(), "date not allowed" );
            q2co2 = data.getUnitval(U_UNDEFINED);
        } else if( varName == D_TGAV_CONSTRAIN ) {
            H_ASSERT( data.date != Core::undefinedIndex(), "date required" );
            tgav_constrain.set(data.date, data.getUnitval(U_DEGC));
        } else if( varName == D_LO_WARMING_RATIO ) {
             H_ASSERT( data.date == Core::undefinedIndex(), "date not allowed" );
<<<<<<< HEAD
             if(data.getUnitval(U_UNITLESS) == 0.0){
                 H_THROW( "0.0 is not a valid input for land-ocean warming ratio.");
             }
=======
>>>>>>> abd0bdc3
             lo_warming_ratio = data.getUnitval(U_UNITLESS);
        } else {
            H_THROW( "Unknown variable name while parsing " + getComponentName() + ": "
                    + varName );
        }
    } catch( bad_lexical_cast& castException ) {
        H_THROW( "Could not convert var: "+varName+", value: " + data.value_str + ", exception: "
                +castException.what() );
    } catch( h_exception& parseException ) {
        H_RETHROW( parseException, "Could not parse var: "+varName );
    }
}

//------------------------------------------------------------------------------
// documentation is inherited
// TO DO: should we put these in the ini file instead?
void TemperatureComponent::prepareToRun() {

    H_LOG( logger, Logger::DEBUG ) << "prepareToRun " << std::endl;

    if( tgav_constrain.size() ) {
        Logger& glog = core->getGlobalLogger();
        H_LOG( glog, Logger::WARNING ) << "Temperature will be overwritten by user-supplied values!" << std::endl;
    }

<<<<<<< HEAD
    if( lo_warming_ratio != 9999.0) {
=======
    if( lo_warming_ratio != 0) {
>>>>>>> abd0bdc3
        Logger& glog = core->getGlobalLogger();
        H_LOG( glog, Logger::WARNING ) << "User supplied land-ocean warming ratio will be used to override air over land and air over ocean temperatures! User set land-ocean warming ratio: " << lo_warming_ratio << std::endl;
    }

    // Initializing all model components that depend on the number of timesteps (ns)
    ns = core->getEndDate() - core->getStartDate() + 1;

    KT0 = std::vector<double>(ns, 0.0);
    KTA1 = std::vector<double>(ns, 0.0);
    KTB1 = std::vector<double>(ns, 0.0);
    KTA2 = std::vector<double>(ns, 0.0);
    KTB2 = std::vector<double>(ns, 0.0);
    KTA3 = std::vector<double>(ns, 0.0);
    KTB3 = std::vector<double>(ns, 0.0);

    Ker.resize(ns);

    temp.resize(ns);
    temp_landair.resize(ns);
    temp_sst.resize(ns);
    heatflux_mixed.resize(ns);
    heatflux_interior.resize(ns);
    heat_mixed.resize(ns);
    heat_interior.resize(ns);
    forcing.resize(ns);
    lo_temp_landair.resize(ns);       //!< place to store land temp when lo is provided by users, deg C
    lo_temp_oceanair.resize(ns);      //!< place to store land temp when lo is provided by users, deg C
    lo_sst.resize(ns);                //!< place to store land temp when lo is provided by users, deg C

    for(int i=0; i<3; i++) {
        B[i] = 0.0;
        C[i] = 0.0;
    }

    // DOECLIM model parameters, based on constants set in the header
    //
    // Constants & conversion factors
    kcon = secs_per_Year / 10000;               // conversion factor from cm2/s to m2/yr;
    ocean_area = (1.0 - flnd) * earth_area;    // m2
    double qco2 = q2co2.value( U_UNDEFINED );



    // Calculate climate feedback parameterisation
    cnum = rlam * flnd + bsi * (1.0 - flnd);   // denominator used to calculate climate senstivity feedback parameters over land & sea
    cden = rlam * flnd - ak * (rlam - bsi);    // another denominator use to calculate climate senstivity feedback parameters over land & sea
    cfl = flnd * cnum / cden * qco2 / S - bk * (rlam - bsi) / cden;  // calculate the land climate feedback parameter (W/(m2K)) eq A.19 Kriegler 2005
    cfs = (rlam * flnd - ak / (1.0 - flnd) * (rlam - bsi)) * cnum / cden * qco2 / S + rlam * flnd / (1.0 - flnd) * bk * (rlam - bsi) / cden; // calculate the sea climate feedback parameter (W/(m2K)) eq A.20 Kriegler 2005
    kls = bk * rlam * flnd / cden - ak * flnd * cnum / cden * qco2 / S;  // land-sea heat exchange coefficient (W/(m2K)) eq A.21 Kriegler 2005

    // Calculate ocean heat flux parameters & conversion factors
    keff = kcon * diff;                                                  // covert units of ocean heat diffusivity (m2/yr)
    powtoheat = ocean_area * secs_per_Year / pow(10.0,22);               // conversion factor to convert total ocean heat flux to (m2*s)

    // Get the six different times scales used in the numerical aproximation of the heat flux into the interior ocean
    // See eq A.22 Kriegler 2005 for more details.
    taubot = pow(zbot,2) / keff;                                         // number of years for the ocean to equilibrates, bottom water has warmed as much as the surface (yr)
    taucfs = cas / cfs;                                                  // sea climate feedback time scale (yr)
    taucfl = cal / cfl;                                                  // land climate feedback time scale (yr)
    taudif = pow(cas,2) / pow(csw,2) * M_PI / keff;                      // interior ocean heat uptake time scale (yr)
    tauksl  = (1.0 - flnd) * cas / kls;                                  // sea-land heat exchange time scale (yr)
    taukls  = flnd * cal / kls;                                          // land-sea heat exchange time scale (yr)

    // Set up and solve the correction terms for the analytical solution for the DOECLIM integrands.

    // Set Up
    // Components of the analytical solution to the integral found in the temperature difference equation
    // Third order bottom correction terms will be "more than sufficient" for simulations out to 2500
    // (Equation A.25, EK05, or 2.3.23, TK07)

    // First order
    KT0[ns-1] = 4.0 - 2.0 * pow(2.0, 0.5);
    KTA1[ns-1] = -8.0 * exp(-taubot / dt) + 4.0 * pow(2.0, 0.5) * exp(-0.5 * taubot / dt);
    KTB1[ns-1] = 4.0 * pow((M_PI * taubot / dt), 0.5) * (1.0 + erf(pow(0.5 * taubot / dt, 0.5)) - 2.0 * erf(pow(taubot / dt, 0.5)));

    // Second order
    KTA2[ns-1] =  8.0 * exp(-4.0 * taubot / dt) - 4.0 * pow(2.0, 0.5) * exp(-2.0 * taubot / dt);
    KTB2[ns-1] = -8.0 * pow((M_PI * taubot / dt), 0.5) * (1.0 + erf(pow((2.0 * taubot / dt), 0.5)) - 2.0 * erf(2.0 * pow((taubot / dt), 0.5)) );

    // Third order
    KTA3[ns-1] = -8.0 * exp(-9.0 * taubot / dt) + 4.0 * pow(2.0, 0.5) * exp(-4.5 * taubot / dt);
    KTB3[ns-1] = 12.0 * pow((M_PI * taubot / dt), 0.5) * (1.0 + erf(pow((4.5 * taubot / dt), 0.5)) - 2.0 * erf(3.0 * pow((taubot / dt), 0.5)) );

    // Calculate the kernel component vectors
    for(int i=0; i<(ns-1); i++) {

        // First order
        KT0[i] = 4.0 * pow(double(ns-i), 0.5) - 2.0 * pow(double(ns+1-i), 0.5) - 2.0 * pow(double(ns-1-i), 0.5);
        KTA1[i] = -8.0 * pow(double(ns-i), 0.5) * exp(-taubot / dt / double(ns-i)) + 4.0 * pow(double(ns+1-i), 0.5) * exp(-taubot / dt / double(ns+1-i)) + 4.0 * pow(double(ns-1-i), 0.5) * exp(-taubot/dt / double(ns-1-i));
        KTB1[i] =  4.0 * pow((M_PI * taubot / dt), 0.5) * ( erf(pow((taubot / dt / double(ns-1-i)), 0.5)) + erf(pow((taubot / dt / double(ns+1-i)), 0.5)) - 2.0 * erf(pow((taubot / dt / double(ns-i)), 0.5)) );

        // Second order
        KTA2[i] =  8.0 * pow(double(ns-i), 0.5) * exp(-4.0 * taubot / dt / double(ns-i)) - 4.0 * pow(double(ns+1-i), 0.5) * exp(-4.0 * taubot / dt / double(ns+1-i)) - 4.0 * pow(double(ns-1-i), 0.5) * exp(-4.0 * taubot / dt / double(ns-1-i));
        KTB2[i] = -8.0 * pow((M_PI * taubot / dt), 0.5) * ( erf(2.0 * pow((taubot / dt / double(ns-1-i)), 0.5)) + erf(2.0 * pow((taubot / dt / double(ns+1-i)), 0.5)) - 2.0 * erf(2.0 * pow((taubot / dt / double(ns-i)), 0.5)) );

        // Third order
        KTA3[i] = -8.0 * pow(double(ns-i), 0.5) * exp(-9.0 * taubot / dt / double(ns-i)) + 4.0 * pow(double(ns+1-i), 0.5) * exp(-9.0 * taubot / dt / double(ns+1-i)) + 4.0 * pow(double(ns-1-i), 0.5) * exp(-9.0 * taubot / dt / double(ns-1-i));
        KTB3[i] = 12.0 * pow((M_PI * taubot / dt), 0.5) * ( erf(3.0 * pow((taubot / dt / double(ns-1-i)), 0.5)) + erf(3.0 * pow((taubot / dt / double(ns+1-i)), 0.5)) - 2.0 * erf(3.0 * pow((taubot / dt / double(ns-i)), 0.5)) );
    }

    // Sum up the kernel components
    for(int i=0; i<ns; i++) {

        Ker[i] = KT0[i] + KTA1[i] + KTB1[i] + KTA2[i] + KTB2[i] + KTA3[i] + KTB3[i];

    }

    // Correction terms, remove oscillation artefacts due to short-term forcings
    // (Equation 2.3.27, TK07)
    C[0] = 1.0 / pow(taucfl, 2.0) + 1.0 / pow(taukls, 2.0) + 2.0 / taucfl / taukls + bsi / taukls / tauksl;
    C[1] = -1 * bsi / pow(taukls, 2.0) - bsi / taucfl / taukls - bsi / taucfs / taukls - pow(bsi, 2.0) / taukls / tauksl;
    C[2] = -1 * bsi / pow(tauksl, 2.0) - 1.0 / taucfs / tauksl - 1.0 / taucfl / tauksl -1.0 / taukls / tauksl;
    C[3] = 1.0 / pow(taucfs, 2.0) + pow(bsi, 2.0) / pow(tauksl, 2.0) + 2.0 * bsi / taucfs / tauksl + bsi / taukls / tauksl;

    for(int i=0; i<4; i++) {
        C[i] = C[i] * (pow(dt, 2.0) / 12.0);
    }

    //------------------------------------------------------------------
    // Matrices of difference equation system, see A.27 Kriegler 2005.
    // B*T(i+1) = Q(i) + A*T(i)
    // T = (TL,TS)
    // successor temperatures (TL;i+1; TS;i+1)
    B[0] = 1.0 + dt / (2.0 * taucfl) + dt / (2.0 * taukls);
    B[1] = -dt / (2.0 * taukls) * bsi;
    B[2] = -dt / (2.0 * tauksl);
    B[3] = 1.0 + dt / (2.0 * taucfs) + dt / (2.0 * tauksl) * bsi + 2.0 * fso * pow((dt / taudif), 0.5);

    // predecessors temperatures
    A[0] = 1.0 - dt / (2.0 * taucfl) - dt / (2.0 * taukls);
    A[1] = dt / (2.0 * taukls) * bsi;
    A[2] = dt / (2.0 * tauksl);
    A[3] = 1.0 - dt / (2.0 * taucfs) - dt / (2.0 * tauksl) * bsi + Ker[ns-1] * fso * pow((dt / taudif), 0.5);

    // The algorithm to integrate Model
    for (int i=0; i<4; i++) {
        B[i] = B[i] + C[i];
        A[i] = A[i] + C[i];
    }
    // Calculate the inverse of B
    invert_1d_2x2_matrix(B, IB);
}


//------------------------------------------------------------------------------
// documentation is inherited
void TemperatureComponent::run( const double runToDate ) {
    H_LOG( logger, Logger::DEBUG ) << "temperature run " << runToDate << std::endl;

    // Commented section below is for case of user-specified temperature record.
    // Temperature component can't handle that at the moment!

    //// We track total radiative forcing using internal variable `internal_Ftot`
    //// Need to do this because if we're subject to a user constraint (being forced
    //// to match a temperature record), need to track the Ftot that *would* have
    //// produced the observed temperature record. This way there's a smooth
    //// transition when we exit the constraint period, after which internal_Ftot
    //// will rise in parallel with the value reported by ForcingComponent.

    // If we never had any temperature constraint, `internal_Ftot` will match `Ftot`.
    //
    // If the user has supplied temperature data, use that (except if past its end)
    if( tgav_constrain.size() && runToDate <= tgav_constrain.lastdate() ) {
        H_LOG( logger, Logger::SEVERE ) << "** ERROR - Temperature can't currently handle user-supplied temperature" << std::endl;
        H_THROW("User-supplied temperature not yet implemented.")
    }

    // Some needed inputs
    int tstep = runToDate - core->getStartDate();

    // Calculate the total aresol forcing from aerosol-radiation interactions and the
    // aerosol-cloud interactions so that that total aerosol forcing can be adjusted
    // by the aerosol forcing scaling factor.
    double aero_forcing = core->sendMessage( M_GETDATA, D_RF_BC ).value( U_W_M2 ) +
        core->sendMessage( M_GETDATA, D_RF_OC).value( U_W_M2 ) +
        core->sendMessage( M_GETDATA, D_RF_NH3).value( U_W_M2 ) +
        core->sendMessage( M_GETDATA, D_RF_SO2).value( U_W_M2 ) +
        core->sendMessage( M_GETDATA, D_RF_ACI).value( U_W_M2 ) ;

    double volcanic_forcing = double(core->sendMessage(M_GETDATA, D_RF_VOL));

    // Adjust total forcing to account for the aerosol and volcanic forcing scaling factor
    forcing[tstep] = double(core->sendMessage(M_GETDATA, D_RF_TOTAL).value(U_W_M2))
                      - (1.0 - alpha) * aero_forcing
                      - (1.0 - volscl) * volcanic_forcing;

    // Initialize variables for time-stepping through the model
    double DQ1 = 0.0;
    double DQ2 = 0.0;
    double QC1 = 0.0;
    double QC2 = 0.0;
    double DelQL = 0.0;
    double DelQO = 0.0;
    double DPAST1 = 0.0;
    double DPAST2 = 0.0;
    double DTEAUX1 = 0.0;
    double DTEAUX2 = 0.0;

    // Reset the endogenous varibales for this time step
    temp[tstep] = 0.0;
    temp_landair[tstep] = 0.0;
    temp_sst[tstep] = 0.0;
    heat_mixed[tstep] = 0.0;
    heat_interior[tstep] = 0.0;
    heatflux_mixed[tstep] = 0.0;
    heatflux_interior[tstep] = 0.0;

    // Assume land and ocean forcings are equal to global forcing
    std::vector<double> QL = forcing;
    std::vector<double> QO = forcing;

    if (tstep > 0) {

        DelQL = QL[tstep] - QL[tstep - 1];
        DelQO = QO[tstep] - QO[tstep - 1];

        // Assume linear forcing change between tstep and tstep+1
        QC1 = (DelQL/cal*(1.0/taucfl+1.0/taukls)-bsi*DelQO/cas/taukls);
        QC2 = (DelQO/cas*(1.0/taucfs+bsi/tauksl)-DelQL/cal/tauksl);
        QC1 = QC1 * pow(dt, 2.0)/12.0;
        QC2 = QC2 * pow(dt, 2.0)/12.0;

        // ----------------- Initial Conditions --------------------
        // Initialization of temperature and forcing vector:
        // Factor 1/2 in front of Q in Equation A.27, EK05, and Equation 2.3.27, TK07 is a typo!
        // Assumption: linear forcing change between n and n+1
        DQ1 = 0.5*dt/cal*(QL[tstep]+QL[tstep-1]);
        DQ2 = 0.5*dt/cas*(QO[tstep]+QO[tstep-1]);
        DQ1 = DQ1 + QC1;
        DQ2 = DQ2 + QC2;

        // ---------- SOLVE MODEL ------------------
        // Calculate temperatures
        for(int i = 0; i <= tstep; i++) {
            DPAST2 = DPAST2 + temp_sst[i] * Ker[ns-tstep+i-1];
        }
        DPAST2 = DPAST2 * fso * pow((dt/taudif), 0.5);

        DTEAUX1 = A[0] * temp_landair[tstep-1] + A[1] * temp_sst[tstep-1];
        DTEAUX2 = A[2] * temp_landair[tstep-1] + A[3] * temp_sst[tstep-1];

        temp_landair[tstep] = IB[0] * (DQ1 + DPAST1 + DTEAUX1) + IB[1] * (DQ2 + DPAST2 + DTEAUX2);
        temp_sst[tstep] = IB[2] * (DQ1 + DPAST1 + DTEAUX1) + IB[3] * (DQ2 + DPAST2 + DTEAUX2);
    }
    else {  // Handle the initial conditions
        temp_landair[0] = 0.0;
        temp_sst[0] = 0.0;
    }
    temp[tstep] = flnd * temp_landair[tstep] + (1.0 - flnd) * bsi * temp_sst[tstep];

    // Calculate ocean heat uptake [W/m^2]
    // heatflux[tstep] captures in the heat flux in the period between tstep-1 and tstep.
    // Numerical implementation of Equation 2.7, EK05, or Equation 2.3.13, TK07)
    // ------------------------------------------------------------------------
    if (tstep > 0) {
        heatflux_mixed[tstep] = cas*(temp_sst[tstep] - temp_sst[tstep-1]);
        for (int i=0; i < tstep; i++) {
            heatflux_interior[tstep] = heatflux_interior[tstep] + temp_sst[i]*Ker[ns-tstep+i];
        }
        heatflux_interior[tstep] = cas*fso/pow((taudif*dt), 0.5)*(2.0*temp_sst[tstep] - heatflux_interior[tstep]);
        heat_mixed[tstep] = heat_mixed[tstep-1] + heatflux_mixed[tstep] * (powtoheat*dt);
        heat_interior[tstep] = heat_interior[tstep-1] + heatflux_interior[tstep] * (fso*powtoheat*dt);
    }

    else {   // Handle the initial conditions
        heatflux_mixed[0] = 0.0;
        heatflux_interior[0] = 0.0;
        heat_mixed[0] = 0.0;
        heat_interior[0] = 0.0;
    }

    setoutputs(tstep);
    H_LOG( logger, Logger::DEBUG ) << " tgav=" << tgav << " in " << runToDate << std::endl;
}

//------------------------------------------------------------------------------
// documentation is inherited
unitval TemperatureComponent::getData( const std::string& varName,
                                const double date ) {

    unitval returnval;

    if(date == Core::undefinedIndex()) {
        // If no date is supplied, return the current value
        if( varName == D_GLOBAL_TEMP ) {
            returnval = tgav;
        } else if( varName == D_LAND_AIR_TEMP ) {
<<<<<<< HEAD
            if ( lo_warming_ratio != 9999 ) {
=======
            if ( lo_warming_ratio != 0 ) {
>>>>>>> abd0bdc3
              returnval = lo_tgav_land;
            } else {
              returnval = tgav_land;
            }
        } else if( varName == D_OCEAN_SURFACE_TEMP ) {
<<<<<<< HEAD
            if ( lo_warming_ratio != 9999 ) {
=======
            if ( lo_warming_ratio != 0 ) {
>>>>>>> abd0bdc3
              returnval = lo_tgav_sst;
            } else {
              returnval = tgav_sst;
            }
        } else if( varName == D_OCEAN_AIR_TEMP ) {
<<<<<<< HEAD
            if ( lo_warming_ratio != 9999 ) {
=======
            if ( lo_warming_ratio != 0 ) {
>>>>>>> abd0bdc3
              returnval = lo_tgav_oceanair;
            } else {
              returnval = tgav_oceanair;
            }
        } else if( varName == D_DIFFUSIVITY ) {
            returnval = diff;
        } else if( varName == D_AERO_SCALE ) {
            returnval = alpha;
        } else if( varName == D_FLUX_MIXED ) {
            returnval = flux_mixed;
        } else if( varName == D_FLUX_INTERIOR ) {
            returnval = flux_interior;
        } else if( varName == D_HEAT_FLUX) {
            returnval = heatflux;
        } else if( varName == D_ECS ) {
            returnval = S;
        } else if(varName == D_VOLCANIC_SCALE) {
            returnval = volscl;
        } else if(varName == D_QCO2) {
            returnval = q2co2;
        } else if(varName == D_LO_WARMING_RATIO) {
            returnval = lo_warming_ratio;
        } else {
            H_THROW( "Caller is requesting unknown variable: " + varName );
        }
    }
    else {
        // If a date is supplied, get the needed value from the
        // vectors.  Some values, such as model parameters, don't have
        // time-indexed values, so asking for one of those with a date
        // is an error.
        H_ASSERT(date <= core->getCurrentDate(), "Date must be <= current date.");
        int tstep = date - core->getStartDate();

        if( varName == D_GLOBAL_TEMP ) {
            returnval = unitval(temp[tstep], U_DEGC);
        } else if( varName == D_LAND_AIR_TEMP ) {
<<<<<<< HEAD
            if ( lo_warming_ratio != 9999 ) {
=======
            if ( lo_warming_ratio != 0 ) {
>>>>>>> abd0bdc3
                    returnval = unitval(lo_temp_landair[tstep], U_DEGC);
                  } else {
                    returnval =  unitval(temp_landair[tstep], U_DEGC);
                  }
        } else if( varName == D_OCEAN_SURFACE_TEMP ) {
<<<<<<< HEAD
            if ( lo_warming_ratio != 9999 ) {
=======
            if ( lo_warming_ratio != 0 ) {
>>>>>>> abd0bdc3
                    returnval = unitval(lo_sst[tstep], U_DEGC);
                  } else {
                    returnval = unitval(temp_sst[tstep], U_DEGC);
                  }
        } else if( varName == D_OCEAN_AIR_TEMP ) {
<<<<<<< HEAD
            if ( lo_warming_ratio != 9999 ) {
=======
            if ( lo_warming_ratio != 0 ) {
>>>>>>> abd0bdc3
                    returnval = unitval(lo_temp_oceanair[tstep], U_DEGC);
                  } else {
                    returnval = bsi * unitval(temp_sst[tstep], U_DEGC);
                  }
        } else if( varName == D_FLUX_MIXED ) {
            returnval = unitval(heatflux_mixed[tstep], U_W_M2);
        } else if( varName == D_FLUX_INTERIOR ) {
            returnval = unitval(heatflux_interior[tstep], U_W_M2);
        } else if( varName == D_HEAT_FLUX) {
            double value = heatflux_mixed[tstep] + fso*heatflux_interior[tstep];
            returnval = unitval(value, U_W_M2);
        }
    }

    return returnval;
}

//------------------------------------------------------------------------------
// documentation is inherited
void TemperatureComponent::reset(double time)
{
    // We take a slightly different approach in this component's reset method than we have in other components.  The
    // temperature component doesn't have its own time counter, and it stores its history in a collection of double
    // vectors.  Therefore, all we do here is set the unitval versions of that stored data to their values from the
    // vectors.
    if(time < core->getStartDate()) // in this case, reset to the starting value.
        time = core->getStartDate();

    int tstep = time - core->getStartDate();
    setoutputs(tstep);
    H_LOG(logger, Logger::NOTICE)
        << getComponentName() << " reset to time= " << time << "\n";
}

//------------------------------------------------------------------------------
// documentation is inherited
void TemperatureComponent::shutDown() {
	H_LOG( logger, Logger::DEBUG ) << "goodbye " << getComponentName() << std::endl;
    logger.close();
}

//------------------------------------------------------------------------------
// documentation is inherited
void TemperatureComponent::accept( AVisitor* visitor ) {
    visitor->visit( this );
}


void TemperatureComponent::setoutputs(int tstep)
{
    double temp_oceanair;

    flux_mixed.set( heatflux_mixed[tstep], U_W_M2, 0.0 );
    flux_interior.set( heatflux_interior[tstep], U_W_M2, 0.0 );
    heatflux.set( heatflux_mixed[tstep] + fso * heatflux_interior[tstep], U_W_M2, 0.0 );
    tgav.set(temp[tstep], U_DEGC, 0.0);
    tgav_land.set(temp_landair[tstep], U_DEGC, 0.0);
    tgav_sst.set(temp_sst[tstep], U_DEGC, 0.0);
    temp_oceanair = bsi * temp_sst[tstep];
    tgav_oceanair.set(temp_oceanair, U_DEGC, 0.0);

    // If a user provided land-ocean warming ratio is provided, use it to over write DOECLIM's
    // land & ocean temperature.
<<<<<<< HEAD
    if ( lo_warming_ratio != 9999 ) {
=======
    if ( lo_warming_ratio != 0 ) {
>>>>>>> abd0bdc3

        // Calculations using tgav weighted average and ratio (land warming/ocean warming = lo_warming_ratio)
        double temp_oceanair_constrain = temp[tstep] / ((lo_warming_ratio * flnd) + (1-flnd));
        double temp_landair_constrain = temp_oceanair_constrain * lo_warming_ratio;
        double temp_sst_constrain = temp_oceanair_constrain / bsi;

        lo_temp_landair[tstep] = temp_landair_constrain;
        lo_temp_oceanair[tstep] = temp_oceanair_constrain;
        lo_sst[tstep] = temp_sst_constrain;

        // Store these the values, notes these are values with non dates.
        lo_tgav_land.set(temp_landair_constrain, U_DEGC, 0.0);
        lo_tgav_sst.set(temp_sst_constrain, U_DEGC, 0.0);
        lo_tgav_oceanair.set(temp_oceanair_constrain, U_DEGC, 0.0);

    }

    H_LOG( logger, Logger::DEBUG) << "Land-ocean warming ratio: " << tgav_land/tgav_oceanair << std::endl;
    H_LOG( logger, Logger::DEBUG) << "Global: " << tgav << std::endl;
    H_LOG( logger, Logger::DEBUG) << "Land Temp: " << tgav_land << std::endl;
    H_LOG( logger, Logger::DEBUG) << "Ocean Temp: " << tgav_oceanair << std::endl;
}

}<|MERGE_RESOLUTION|>--- conflicted
+++ resolved
@@ -100,11 +100,7 @@
     flux_mixed.set( 0.0, U_W_M2, 0.0 );
     flux_interior.set( 0.0, U_W_M2, 0.0 );
     heatflux.set( 0.0, U_W_M2, 0.0 );
-<<<<<<< HEAD
-    lo_warming_ratio.set( 9999, U_W_M2, 0.0 );
-=======
     lo_warming_ratio.set( 0.0, U_UNITLESS, 0.0 );
->>>>>>> abd0bdc3
 
     core = coreptr;
 
@@ -193,12 +189,6 @@
             tgav_constrain.set(data.date, data.getUnitval(U_DEGC));
         } else if( varName == D_LO_WARMING_RATIO ) {
              H_ASSERT( data.date == Core::undefinedIndex(), "date not allowed" );
-<<<<<<< HEAD
-             if(data.getUnitval(U_UNITLESS) == 0.0){
-                 H_THROW( "0.0 is not a valid input for land-ocean warming ratio.");
-             }
-=======
->>>>>>> abd0bdc3
              lo_warming_ratio = data.getUnitval(U_UNITLESS);
         } else {
             H_THROW( "Unknown variable name while parsing " + getComponentName() + ": "
@@ -224,11 +214,7 @@
         H_LOG( glog, Logger::WARNING ) << "Temperature will be overwritten by user-supplied values!" << std::endl;
     }
 
-<<<<<<< HEAD
-    if( lo_warming_ratio != 9999.0) {
-=======
     if( lo_warming_ratio != 0) {
->>>>>>> abd0bdc3
         Logger& glog = core->getGlobalLogger();
         H_LOG( glog, Logger::WARNING ) << "User supplied land-ocean warming ratio will be used to override air over land and air over ocean temperatures! User set land-ocean warming ratio: " << lo_warming_ratio << std::endl;
     }
@@ -516,31 +502,19 @@
         if( varName == D_GLOBAL_TEMP ) {
             returnval = tgav;
         } else if( varName == D_LAND_AIR_TEMP ) {
-<<<<<<< HEAD
-            if ( lo_warming_ratio != 9999 ) {
-=======
             if ( lo_warming_ratio != 0 ) {
->>>>>>> abd0bdc3
               returnval = lo_tgav_land;
             } else {
               returnval = tgav_land;
             }
         } else if( varName == D_OCEAN_SURFACE_TEMP ) {
-<<<<<<< HEAD
-            if ( lo_warming_ratio != 9999 ) {
-=======
             if ( lo_warming_ratio != 0 ) {
->>>>>>> abd0bdc3
               returnval = lo_tgav_sst;
             } else {
               returnval = tgav_sst;
             }
         } else if( varName == D_OCEAN_AIR_TEMP ) {
-<<<<<<< HEAD
-            if ( lo_warming_ratio != 9999 ) {
-=======
             if ( lo_warming_ratio != 0 ) {
->>>>>>> abd0bdc3
               returnval = lo_tgav_oceanair;
             } else {
               returnval = tgav_oceanair;
@@ -578,31 +552,19 @@
         if( varName == D_GLOBAL_TEMP ) {
             returnval = unitval(temp[tstep], U_DEGC);
         } else if( varName == D_LAND_AIR_TEMP ) {
-<<<<<<< HEAD
-            if ( lo_warming_ratio != 9999 ) {
-=======
             if ( lo_warming_ratio != 0 ) {
->>>>>>> abd0bdc3
                     returnval = unitval(lo_temp_landair[tstep], U_DEGC);
                   } else {
                     returnval =  unitval(temp_landair[tstep], U_DEGC);
                   }
         } else if( varName == D_OCEAN_SURFACE_TEMP ) {
-<<<<<<< HEAD
-            if ( lo_warming_ratio != 9999 ) {
-=======
             if ( lo_warming_ratio != 0 ) {
->>>>>>> abd0bdc3
                     returnval = unitval(lo_sst[tstep], U_DEGC);
                   } else {
                     returnval = unitval(temp_sst[tstep], U_DEGC);
                   }
         } else if( varName == D_OCEAN_AIR_TEMP ) {
-<<<<<<< HEAD
-            if ( lo_warming_ratio != 9999 ) {
-=======
             if ( lo_warming_ratio != 0 ) {
->>>>>>> abd0bdc3
                     returnval = unitval(lo_temp_oceanair[tstep], U_DEGC);
                   } else {
                     returnval = bsi * unitval(temp_sst[tstep], U_DEGC);
@@ -666,11 +628,7 @@
 
     // If a user provided land-ocean warming ratio is provided, use it to over write DOECLIM's
     // land & ocean temperature.
-<<<<<<< HEAD
-    if ( lo_warming_ratio != 9999 ) {
-=======
     if ( lo_warming_ratio != 0 ) {
->>>>>>> abd0bdc3
 
         // Calculations using tgav weighted average and ratio (land warming/ocean warming = lo_warming_ratio)
         double temp_oceanair_constrain = temp[tstep] / ((lo_warming_ratio * flnd) + (1-flnd));
@@ -692,6 +650,7 @@
     H_LOG( logger, Logger::DEBUG) << "Global: " << tgav << std::endl;
     H_LOG( logger, Logger::DEBUG) << "Land Temp: " << tgav_land << std::endl;
     H_LOG( logger, Logger::DEBUG) << "Ocean Temp: " << tgav_oceanair << std::endl;
+
 }
 
 }