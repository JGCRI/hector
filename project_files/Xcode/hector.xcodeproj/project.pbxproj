// !$*UTF8*$!
{
	archiveVersion = 1;
	classes = {
	};
	objectVersion = 52;
	objects = {

/* Begin PBXBuildFile section */
		270FA7802791BF2F00E6A50B /* nh3_component.cpp in Sources */ = {isa = PBXBuildFile; fileRef = 270FA77F2791BF2F00E6A50B /* nh3_component.cpp */; };
		270FA7812791BF2F00E6A50B /* nh3_component.cpp in Sources */ = {isa = PBXBuildFile; fileRef = 270FA77F2791BF2F00E6A50B /* nh3_component.cpp */; };
		273FC39626A3570B00D5303E /* test_tseries.cpp in Sources */ = {isa = PBXBuildFile; fileRef = 273FC38B26A3570B00D5303E /* test_tseries.cpp */; };
		273FC39726A3570B00D5303E /* testing_main.cpp in Sources */ = {isa = PBXBuildFile; fileRef = 273FC38C26A3570B00D5303E /* testing_main.cpp */; };
		273FC39926A3570B00D5303E /* test_tracking.cpp in Sources */ = {isa = PBXBuildFile; fileRef = 273FC38E26A3570B00D5303E /* test_tracking.cpp */; };
		273FC39B26A3570B00D5303E /* test_inih.cpp in Sources */ = {isa = PBXBuildFile; fileRef = 273FC39026A3570B00D5303E /* test_inih.cpp */; };
		273FC39D26A3570B00D5303E /* test_hreader.cpp in Sources */ = {isa = PBXBuildFile; fileRef = 273FC39226A3570B00D5303E /* test_hreader.cpp */; };
		273FC39E26A3570B00D5303E /* test_ini_to_core_reader.cpp in Sources */ = {isa = PBXBuildFile; fileRef = 273FC39326A3570B00D5303E /* test_ini_to_core_reader.cpp */; };
		273FC39F26A3570B00D5303E /* test_unitval.cpp in Sources */ = {isa = PBXBuildFile; fileRef = 273FC39426A3570B00D5303E /* test_unitval.cpp */; };
		273FC3A026A3570B00D5303E /* test_logger.cpp in Sources */ = {isa = PBXBuildFile; fileRef = 273FC39526A3570B00D5303E /* test_logger.cpp */; };
		27808CF12615CEFA00BE8B90 /* libgtest.dylib in Frameworks */ = {isa = PBXBuildFile; fileRef = 27808CF02615CEFA00BE8B90 /* libgtest.dylib */; };
		27962905268F237300333AA3 /* csv_tracking_visitor.cpp in Sources */ = {isa = PBXBuildFile; fileRef = 27962904268F237200333AA3 /* csv_tracking_visitor.cpp */; };
		27962908268F23CB00333AA3 /* simpleNbox-runtime.cpp in Sources */ = {isa = PBXBuildFile; fileRef = 27962907268F23CB00333AA3 /* simpleNbox-runtime.cpp */; };
		27962909268F241100333AA3 /* simpleNbox-runtime.cpp in Sources */ = {isa = PBXBuildFile; fileRef = 27962907268F23CB00333AA3 /* simpleNbox-runtime.cpp */; };
		27A02A5E2615CBB800AF9BFA /* halocarbon_component.cpp in Sources */ = {isa = PBXBuildFile; fileRef = 27B2C231261511C5005DE26D /* halocarbon_component.cpp */; };
		27A02A602615CBB800AF9BFA /* ocean_csys.cpp in Sources */ = {isa = PBXBuildFile; fileRef = 27B2C241261511C7005DE26D /* ocean_csys.cpp */; };
		27A02A612615CBB800AF9BFA /* core.cpp in Sources */ = {isa = PBXBuildFile; fileRef = 27B2C23D261511C6005DE26D /* core.cpp */; };
		27A02A622615CBB800AF9BFA /* INIReader.cpp in Sources */ = {isa = PBXBuildFile; fileRef = 27B2C248261511C7005DE26D /* INIReader.cpp */; };
		27A02A632615CBB800AF9BFA /* so2_component.cpp in Sources */ = {isa = PBXBuildFile; fileRef = 27B2C232261511C5005DE26D /* so2_component.cpp */; };
		27A02A642615CBB800AF9BFA /* oc_component.cpp in Sources */ = {isa = PBXBuildFile; fileRef = 27B2C24A261511C8005DE26D /* oc_component.cpp */; };
		27A02A652615CBB800AF9BFA /* csv_table_reader.cpp in Sources */ = {isa = PBXBuildFile; fileRef = 27B2C234261511C6005DE26D /* csv_table_reader.cpp */; };
		27A02A662615CBB800AF9BFA /* dependency_finder.cpp in Sources */ = {isa = PBXBuildFile; fileRef = 27B2C23C261511C6005DE26D /* dependency_finder.cpp */; };
		27A02A672615CBB800AF9BFA /* unitval.cpp in Sources */ = {isa = PBXBuildFile; fileRef = 27B2C243261511C7005DE26D /* unitval.cpp */; };
		27A02A682615CBB800AF9BFA /* ocean_component.cpp in Sources */ = {isa = PBXBuildFile; fileRef = 27B2C237261511C6005DE26D /* ocean_component.cpp */; };
		27A02A692615CBB800AF9BFA /* slr_component.cpp in Sources */ = {isa = PBXBuildFile; fileRef = 27B2C247261511C7005DE26D /* slr_component.cpp */; };
		27A02A6A2615CBB800AF9BFA /* spline_forsythe.cpp in Sources */ = {isa = PBXBuildFile; fileRef = 27B2C24D261511C8005DE26D /* spline_forsythe.cpp */; };
		27A02A6B2615CBB800AF9BFA /* oh_component.cpp in Sources */ = {isa = PBXBuildFile; fileRef = 27B2C236261511C6005DE26D /* oh_component.cpp */; };
		27A02A6C2615CBB800AF9BFA /* ini.c in Sources */ = {isa = PBXBuildFile; fileRef = 27B2C22E261511C5005DE26D /* ini.c */; };
		27A02A6D2615CBB800AF9BFA /* temperature_component.cpp in Sources */ = {isa = PBXBuildFile; fileRef = 27B2C242261511C7005DE26D /* temperature_component.cpp */; };
		27A02A6E2615CBB800AF9BFA /* simpleNbox.cpp in Sources */ = {isa = PBXBuildFile; fileRef = 27B2C245261511C7005DE26D /* simpleNbox.cpp */; };
		27A02A702615CBB800AF9BFA /* h_interpolator.cpp in Sources */ = {isa = PBXBuildFile; fileRef = 27B2C239261511C6005DE26D /* h_interpolator.cpp */; };
		27A02A712615CBB800AF9BFA /* ini_to_core_reader.cpp in Sources */ = {isa = PBXBuildFile; fileRef = 27B2C240261511C7005DE26D /* ini_to_core_reader.cpp */; };
		27A02A722615CBB800AF9BFA /* bc_component.cpp in Sources */ = {isa = PBXBuildFile; fileRef = 27B2C23B261511C6005DE26D /* bc_component.cpp */; };
		27A02A732615CBB800AF9BFA /* ch4_component.cpp in Sources */ = {isa = PBXBuildFile; fileRef = 27B2C22C261511C5005DE26D /* ch4_component.cpp */; };
		27A02A742615CBB800AF9BFA /* csv_outputstream_visitor.cpp in Sources */ = {isa = PBXBuildFile; fileRef = 27B2C23F261511C7005DE26D /* csv_outputstream_visitor.cpp */; };
		27A02A752615CBB800AF9BFA /* carbon-cycle-model.cpp in Sources */ = {isa = PBXBuildFile; fileRef = 27B2C24B261511C8005DE26D /* carbon-cycle-model.cpp */; };
		27A02A762615CBB800AF9BFA /* carbon-cycle-solver.cpp in Sources */ = {isa = PBXBuildFile; fileRef = 27B2C22F261511C5005DE26D /* carbon-cycle-solver.cpp */; };
		27A02A772615CBB800AF9BFA /* logger.cpp in Sources */ = {isa = PBXBuildFile; fileRef = 27B2C246261511C7005DE26D /* logger.cpp */; };
		27A02A782615CBB800AF9BFA /* o3_component.cpp in Sources */ = {isa = PBXBuildFile; fileRef = 27B2C233261511C5005DE26D /* o3_component.cpp */; };
		27A02A792615CBB800AF9BFA /* n2o_component.cpp in Sources */ = {isa = PBXBuildFile; fileRef = 27B2C23A261511C6005DE26D /* n2o_component.cpp */; };
		27A02A7A2615CBB800AF9BFA /* h_reader.cpp in Sources */ = {isa = PBXBuildFile; fileRef = 27B2C22D261511C5005DE26D /* h_reader.cpp */; };
		27A02A7B2615CBB800AF9BFA /* forcing_component.cpp in Sources */ = {isa = PBXBuildFile; fileRef = 27B2C230261511C5005DE26D /* forcing_component.cpp */; };
		27A02A7C2615CBB800AF9BFA /* dummy_model_component.cpp in Sources */ = {isa = PBXBuildFile; fileRef = 27B2C249261511C7005DE26D /* dummy_model_component.cpp */; };
		27A02A7D2615CBB800AF9BFA /* oceanbox.cpp in Sources */ = {isa = PBXBuildFile; fileRef = 27B2C23E261511C7005DE26D /* oceanbox.cpp */; };
		27B2C24F261511C8005DE26D /* ch4_component.cpp in Sources */ = {isa = PBXBuildFile; fileRef = 27B2C22C261511C5005DE26D /* ch4_component.cpp */; };
		27B2C250261511C8005DE26D /* h_reader.cpp in Sources */ = {isa = PBXBuildFile; fileRef = 27B2C22D261511C5005DE26D /* h_reader.cpp */; };
		27B2C251261511C8005DE26D /* ini.c in Sources */ = {isa = PBXBuildFile; fileRef = 27B2C22E261511C5005DE26D /* ini.c */; };
		27B2C252261511C8005DE26D /* carbon-cycle-solver.cpp in Sources */ = {isa = PBXBuildFile; fileRef = 27B2C22F261511C5005DE26D /* carbon-cycle-solver.cpp */; };
		27B2C253261511C8005DE26D /* forcing_component.cpp in Sources */ = {isa = PBXBuildFile; fileRef = 27B2C230261511C5005DE26D /* forcing_component.cpp */; };
		27B2C254261511C8005DE26D /* halocarbon_component.cpp in Sources */ = {isa = PBXBuildFile; fileRef = 27B2C231261511C5005DE26D /* halocarbon_component.cpp */; };
		27B2C255261511C8005DE26D /* so2_component.cpp in Sources */ = {isa = PBXBuildFile; fileRef = 27B2C232261511C5005DE26D /* so2_component.cpp */; };
		27B2C256261511C8005DE26D /* o3_component.cpp in Sources */ = {isa = PBXBuildFile; fileRef = 27B2C233261511C5005DE26D /* o3_component.cpp */; };
		27B2C257261511C8005DE26D /* csv_table_reader.cpp in Sources */ = {isa = PBXBuildFile; fileRef = 27B2C234261511C6005DE26D /* csv_table_reader.cpp */; };
		27B2C259261511C8005DE26D /* oh_component.cpp in Sources */ = {isa = PBXBuildFile; fileRef = 27B2C236261511C6005DE26D /* oh_component.cpp */; };
		27B2C25A261511C8005DE26D /* ocean_component.cpp in Sources */ = {isa = PBXBuildFile; fileRef = 27B2C237261511C6005DE26D /* ocean_component.cpp */; };
		27B2C25C261511C8005DE26D /* h_interpolator.cpp in Sources */ = {isa = PBXBuildFile; fileRef = 27B2C239261511C6005DE26D /* h_interpolator.cpp */; };
		27B2C25D261511C8005DE26D /* n2o_component.cpp in Sources */ = {isa = PBXBuildFile; fileRef = 27B2C23A261511C6005DE26D /* n2o_component.cpp */; };
		27B2C25E261511C8005DE26D /* bc_component.cpp in Sources */ = {isa = PBXBuildFile; fileRef = 27B2C23B261511C6005DE26D /* bc_component.cpp */; };
		27B2C25F261511C8005DE26D /* dependency_finder.cpp in Sources */ = {isa = PBXBuildFile; fileRef = 27B2C23C261511C6005DE26D /* dependency_finder.cpp */; };
		27B2C260261511C8005DE26D /* core.cpp in Sources */ = {isa = PBXBuildFile; fileRef = 27B2C23D261511C6005DE26D /* core.cpp */; };
		27B2C261261511C8005DE26D /* oceanbox.cpp in Sources */ = {isa = PBXBuildFile; fileRef = 27B2C23E261511C7005DE26D /* oceanbox.cpp */; };
		27B2C262261511C8005DE26D /* csv_outputstream_visitor.cpp in Sources */ = {isa = PBXBuildFile; fileRef = 27B2C23F261511C7005DE26D /* csv_outputstream_visitor.cpp */; };
		27B2C263261511C8005DE26D /* ini_to_core_reader.cpp in Sources */ = {isa = PBXBuildFile; fileRef = 27B2C240261511C7005DE26D /* ini_to_core_reader.cpp */; };
		27B2C264261511C8005DE26D /* ocean_csys.cpp in Sources */ = {isa = PBXBuildFile; fileRef = 27B2C241261511C7005DE26D /* ocean_csys.cpp */; };
		27B2C265261511C8005DE26D /* temperature_component.cpp in Sources */ = {isa = PBXBuildFile; fileRef = 27B2C242261511C7005DE26D /* temperature_component.cpp */; };
		27B2C266261511C8005DE26D /* unitval.cpp in Sources */ = {isa = PBXBuildFile; fileRef = 27B2C243261511C7005DE26D /* unitval.cpp */; };
		27B2C268261511C8005DE26D /* simpleNbox.cpp in Sources */ = {isa = PBXBuildFile; fileRef = 27B2C245261511C7005DE26D /* simpleNbox.cpp */; };
		27B2C269261511C8005DE26D /* logger.cpp in Sources */ = {isa = PBXBuildFile; fileRef = 27B2C246261511C7005DE26D /* logger.cpp */; };
		27B2C26A261511C8005DE26D /* slr_component.cpp in Sources */ = {isa = PBXBuildFile; fileRef = 27B2C247261511C7005DE26D /* slr_component.cpp */; };
		27B2C26B261511C8005DE26D /* INIReader.cpp in Sources */ = {isa = PBXBuildFile; fileRef = 27B2C248261511C7005DE26D /* INIReader.cpp */; };
		27B2C26C261511C8005DE26D /* dummy_model_component.cpp in Sources */ = {isa = PBXBuildFile; fileRef = 27B2C249261511C7005DE26D /* dummy_model_component.cpp */; };
		27B2C26D261511C8005DE26D /* oc_component.cpp in Sources */ = {isa = PBXBuildFile; fileRef = 27B2C24A261511C8005DE26D /* oc_component.cpp */; };
		27B2C26E261511C8005DE26D /* carbon-cycle-model.cpp in Sources */ = {isa = PBXBuildFile; fileRef = 27B2C24B261511C8005DE26D /* carbon-cycle-model.cpp */; };
		27B2C270261511C8005DE26D /* spline_forsythe.cpp in Sources */ = {isa = PBXBuildFile; fileRef = 27B2C24D261511C8005DE26D /* spline_forsythe.cpp */; };
		27B2C271261511C8005DE26D /* main.cpp in Sources */ = {isa = PBXBuildFile; fileRef = 27B2C24E261511C8005DE26D /* main.cpp */; };
		27F2613726B55617004BDD47 /* csv_tracking_visitor.cpp in Sources */ = {isa = PBXBuildFile; fileRef = 27962904268F237200333AA3 /* csv_tracking_visitor.cpp */; };
		954D62AE278E005500840656 /* nh3_component.cpp in Sources */ = {isa = PBXBuildFile; fileRef = 954D62AD278E005500840656 /* nh3_component.cpp */; };
		954D62AF278E005500840656 /* nh3_component.cpp in Sources */ = {isa = PBXBuildFile; fileRef = 954D62AD278E005500840656 /* nh3_component.cpp */; };
/* End PBXBuildFile section */

/* Begin PBXCopyFilesBuildPhase section */
		27585CF626150F1A00BA1EF5 /* CopyFiles */ = {
			isa = PBXCopyFilesBuildPhase;
			buildActionMask = 2147483647;
			dstPath = /usr/share/man/man1/;
			dstSubfolderSpec = 0;
			files = (
			);
			runOnlyForDeploymentPostprocessing = 1;
		};
		27A02A812615CBB800AF9BFA /* CopyFiles */ = {
			isa = PBXCopyFilesBuildPhase;
			buildActionMask = 2147483647;
			dstPath = /usr/share/man/man1/;
			dstSubfolderSpec = 0;
			files = (
			);
			runOnlyForDeploymentPostprocessing = 1;
		};
		27A02A822615CBB800AF9BFA /* Embed Libraries */ = {
			isa = PBXCopyFilesBuildPhase;
			buildActionMask = 2147483647;
			dstPath = "";
			dstSubfolderSpec = 10;
			files = (
			);
			name = "Embed Libraries";
			runOnlyForDeploymentPostprocessing = 0;
		};
		27B2C282261562AC005DE26D /* Embed Libraries */ = {
			isa = PBXCopyFilesBuildPhase;
			buildActionMask = 2147483647;
			dstPath = "";
			dstSubfolderSpec = 10;
			files = (
			);
			name = "Embed Libraries";
			runOnlyForDeploymentPostprocessing = 0;
		};
/* End PBXCopyFilesBuildPhase section */

/* Begin PBXFileReference section */
		270FA77E2791BEEE00E6A50B /* nh3_component.hpp */ = {isa = PBXFileReference; fileEncoding = 4; lastKnownFileType = sourcecode.cpp.h; name = nh3_component.hpp; path = ../../inst/include/nh3_component.hpp; sourceTree = "<group>"; };
		270FA77F2791BF2F00E6A50B /* nh3_component.cpp */ = {isa = PBXFileReference; fileEncoding = 4; lastKnownFileType = sourcecode.cpp.cpp; name = nh3_component.cpp; path = ../../src/nh3_component.cpp; sourceTree = "<group>"; };
		273FC38B26A3570B00D5303E /* test_tseries.cpp */ = {isa = PBXFileReference; fileEncoding = 4; lastKnownFileType = sourcecode.cpp.cpp; name = test_tseries.cpp; path = "../../../src/unit-testing/test_tseries.cpp"; sourceTree = "<group>"; };
		273FC38C26A3570B00D5303E /* testing_main.cpp */ = {isa = PBXFileReference; fileEncoding = 4; lastKnownFileType = sourcecode.cpp.cpp; name = testing_main.cpp; path = "../../../src/unit-testing/testing_main.cpp"; sourceTree = "<group>"; };
		273FC38D26A3570B00D5303E /* test_core.cpp */ = {isa = PBXFileReference; fileEncoding = 4; lastKnownFileType = sourcecode.cpp.cpp; name = test_core.cpp; path = "../../../src/unit-testing/test_core.cpp"; sourceTree = "<group>"; };
		273FC38E26A3570B00D5303E /* test_tracking.cpp */ = {isa = PBXFileReference; fileEncoding = 4; lastKnownFileType = sourcecode.cpp.cpp; name = test_tracking.cpp; path = "../../../src/unit-testing/test_tracking.cpp"; sourceTree = "<group>"; };
		273FC38F26A3570B00D5303E /* test_dependency_finder.cpp */ = {isa = PBXFileReference; fileEncoding = 4; lastKnownFileType = sourcecode.cpp.cpp; name = test_dependency_finder.cpp; path = "../../../src/unit-testing/test_dependency_finder.cpp"; sourceTree = "<group>"; };
		273FC39026A3570B00D5303E /* test_inih.cpp */ = {isa = PBXFileReference; fileEncoding = 4; lastKnownFileType = sourcecode.cpp.cpp; name = test_inih.cpp; path = "../../../src/unit-testing/test_inih.cpp"; sourceTree = "<group>"; };
		273FC39126A3570B00D5303E /* test_csv_file_reader.cpp */ = {isa = PBXFileReference; fileEncoding = 4; lastKnownFileType = sourcecode.cpp.cpp; name = test_csv_file_reader.cpp; path = "../../../src/unit-testing/test_csv_file_reader.cpp"; sourceTree = "<group>"; };
		273FC39226A3570B00D5303E /* test_hreader.cpp */ = {isa = PBXFileReference; fileEncoding = 4; lastKnownFileType = sourcecode.cpp.cpp; name = test_hreader.cpp; path = "../../../src/unit-testing/test_hreader.cpp"; sourceTree = "<group>"; };
		273FC39326A3570B00D5303E /* test_ini_to_core_reader.cpp */ = {isa = PBXFileReference; fileEncoding = 4; lastKnownFileType = sourcecode.cpp.cpp; name = test_ini_to_core_reader.cpp; path = "../../../src/unit-testing/test_ini_to_core_reader.cpp"; sourceTree = "<group>"; };
		273FC39426A3570B00D5303E /* test_unitval.cpp */ = {isa = PBXFileReference; fileEncoding = 4; lastKnownFileType = sourcecode.cpp.cpp; name = test_unitval.cpp; path = "../../../src/unit-testing/test_unitval.cpp"; sourceTree = "<group>"; };
		273FC39526A3570B00D5303E /* test_logger.cpp */ = {isa = PBXFileReference; fileEncoding = 4; lastKnownFileType = sourcecode.cpp.cpp; name = test_logger.cpp; path = "../../../src/unit-testing/test_logger.cpp"; sourceTree = "<group>"; };
		27585CF826150F1A00BA1EF5 /* hector */ = {isa = PBXFileReference; explicitFileType = "compiled.mach-o.executable"; includeInIndex = 0; path = hector; sourceTree = BUILT_PRODUCTS_DIR; };
		27808CF02615CEFA00BE8B90 /* libgtest.dylib */ = {isa = PBXFileReference; lastKnownFileType = "compiled.mach-o.dylib"; name = libgtest.dylib; path = ../../../../../../../../../usr/local/lib/libgtest.dylib; sourceTree = "<group>"; };
		27962903268F235500333AA3 /* csv_tracking_visitor.hpp */ = {isa = PBXFileReference; fileEncoding = 4; lastKnownFileType = sourcecode.cpp.h; name = csv_tracking_visitor.hpp; path = ../../inst/include/csv_tracking_visitor.hpp; sourceTree = "<group>"; };
		27962904268F237200333AA3 /* csv_tracking_visitor.cpp */ = {isa = PBXFileReference; fileEncoding = 4; lastKnownFileType = sourcecode.cpp.cpp; name = csv_tracking_visitor.cpp; path = ../../src/csv_tracking_visitor.cpp; sourceTree = "<group>"; };
		27962906268F239A00333AA3 /* fluxpool.hpp */ = {isa = PBXFileReference; fileEncoding = 4; lastKnownFileType = sourcecode.cpp.h; name = fluxpool.hpp; path = ../../inst/include/fluxpool.hpp; sourceTree = "<group>"; };
		27962907268F23CB00333AA3 /* simpleNbox-runtime.cpp */ = {isa = PBXFileReference; fileEncoding = 4; lastKnownFileType = sourcecode.cpp.cpp; name = "simpleNbox-runtime.cpp"; path = "../../src/simpleNbox-runtime.cpp"; sourceTree = "<group>"; };
		27A02A882615CBB800AF9BFA /* hector-tests */ = {isa = PBXFileReference; explicitFileType = "compiled.mach-o.executable"; includeInIndex = 0; path = "hector-tests"; sourceTree = BUILT_PRODUCTS_DIR; };
		27B2C2012615112D005DE26D /* ocean_component.hpp */ = {isa = PBXFileReference; fileEncoding = 4; lastKnownFileType = sourcecode.cpp.h; name = ocean_component.hpp; path = ../../inst/include/ocean_component.hpp; sourceTree = "<group>"; };
		27B2C2022615112D005DE26D /* csv_table_reader.hpp */ = {isa = PBXFileReference; fileEncoding = 4; lastKnownFileType = sourcecode.cpp.h; name = csv_table_reader.hpp; path = ../../inst/include/csv_table_reader.hpp; sourceTree = "<group>"; };
		27B2C2032615112D005DE26D /* tseries.hpp */ = {isa = PBXFileReference; fileEncoding = 4; lastKnownFileType = sourcecode.cpp.h; name = tseries.hpp; path = ../../inst/include/tseries.hpp; sourceTree = "<group>"; };
		27B2C2042615112D005DE26D /* bc_component.hpp */ = {isa = PBXFileReference; fileEncoding = 4; lastKnownFileType = sourcecode.cpp.h; name = bc_component.hpp; path = ../../inst/include/bc_component.hpp; sourceTree = "<group>"; };
		27B2C2052615112D005DE26D /* halocarbon_component.hpp */ = {isa = PBXFileReference; fileEncoding = 4; lastKnownFileType = sourcecode.cpp.h; name = halocarbon_component.hpp; path = ../../inst/include/halocarbon_component.hpp; sourceTree = "<group>"; };
		27B2C2062615112D005DE26D /* forcing_component.hpp */ = {isa = PBXFileReference; fileEncoding = 4; lastKnownFileType = sourcecode.cpp.h; name = forcing_component.hpp; path = ../../inst/include/forcing_component.hpp; sourceTree = "<group>"; };
		27B2C2072615112D005DE26D /* simpleNbox.hpp */ = {isa = PBXFileReference; fileEncoding = 4; lastKnownFileType = sourcecode.cpp.h; name = simpleNbox.hpp; path = ../../inst/include/simpleNbox.hpp; sourceTree = "<group>"; };
		27B2C2082615112D005DE26D /* h_reader.hpp */ = {isa = PBXFileReference; fileEncoding = 4; lastKnownFileType = sourcecode.cpp.h; name = h_reader.hpp; path = ../../inst/include/h_reader.hpp; sourceTree = "<group>"; };
		27B2C2092615112D005DE26D /* component_data.hpp */ = {isa = PBXFileReference; fileEncoding = 4; lastKnownFileType = sourcecode.cpp.h; name = component_data.hpp; path = ../../inst/include/component_data.hpp; sourceTree = "<group>"; };
		27B2C20A2615112D005DE26D /* ch4_component.hpp */ = {isa = PBXFileReference; fileEncoding = 4; lastKnownFileType = sourcecode.cpp.h; name = ch4_component.hpp; path = ../../inst/include/ch4_component.hpp; sourceTree = "<group>"; };
		27B2C20B2615112D005DE26D /* carbon-cycle-solver.hpp */ = {isa = PBXFileReference; fileEncoding = 4; lastKnownFileType = sourcecode.cpp.h; name = "carbon-cycle-solver.hpp"; path = "../../inst/include/carbon-cycle-solver.hpp"; sourceTree = "<group>"; };
		27B2C20C2615112D005DE26D /* o3_component.hpp */ = {isa = PBXFileReference; fileEncoding = 4; lastKnownFileType = sourcecode.cpp.h; name = o3_component.hpp; path = ../../inst/include/o3_component.hpp; sourceTree = "<group>"; };
		27B2C20D2615112D005DE26D /* unitval.hpp */ = {isa = PBXFileReference; fileEncoding = 4; lastKnownFileType = sourcecode.cpp.h; name = unitval.hpp; path = ../../inst/include/unitval.hpp; sourceTree = "<group>"; };
		27B2C20E2615112D005DE26D /* ivisitable.hpp */ = {isa = PBXFileReference; fileEncoding = 4; lastKnownFileType = sourcecode.cpp.h; name = ivisitable.hpp; path = ../../inst/include/ivisitable.hpp; sourceTree = "<group>"; };
		27B2C20F2615112D005DE26D /* logger.hpp */ = {isa = PBXFileReference; fileEncoding = 4; lastKnownFileType = sourcecode.cpp.h; name = logger.hpp; path = ../../inst/include/logger.hpp; sourceTree = "<group>"; };
		27B2C2102615112D005DE26D /* ocean_csys.hpp */ = {isa = PBXFileReference; fileEncoding = 4; lastKnownFileType = sourcecode.cpp.h; name = ocean_csys.hpp; path = ../../inst/include/ocean_csys.hpp; sourceTree = "<group>"; };
		27B2C2112615112E005DE26D /* csv_outputstream_visitor.hpp */ = {isa = PBXFileReference; fileEncoding = 4; lastKnownFileType = sourcecode.cpp.h; name = csv_outputstream_visitor.hpp; path = ../../inst/include/csv_outputstream_visitor.hpp; sourceTree = "<group>"; };
		27B2C2122615112E005DE26D /* hector.hpp */ = {isa = PBXFileReference; fileEncoding = 4; lastKnownFileType = sourcecode.cpp.h; name = hector.hpp; path = ../../inst/include/hector.hpp; sourceTree = "<group>"; };
		27B2C2132615112E005DE26D /* ini.h */ = {isa = PBXFileReference; fileEncoding = 4; lastKnownFileType = sourcecode.c.h; name = ini.h; path = ../../inst/include/ini.h; sourceTree = "<group>"; };
		27B2C2142615112E005DE26D /* component_names.hpp */ = {isa = PBXFileReference; fileEncoding = 4; lastKnownFileType = sourcecode.cpp.h; name = component_names.hpp; path = ../../inst/include/component_names.hpp; sourceTree = "<group>"; };
		27B2C2152615112E005DE26D /* message_data.hpp */ = {isa = PBXFileReference; fileEncoding = 4; lastKnownFileType = sourcecode.cpp.h; name = message_data.hpp; path = ../../inst/include/message_data.hpp; sourceTree = "<group>"; };
		27B2C2162615112E005DE26D /* oceanbox.hpp */ = {isa = PBXFileReference; fileEncoding = 4; lastKnownFileType = sourcecode.cpp.h; name = oceanbox.hpp; path = ../../inst/include/oceanbox.hpp; sourceTree = "<group>"; };
		27B2C2172615112E005DE26D /* temperature_component.hpp */ = {isa = PBXFileReference; fileEncoding = 4; lastKnownFileType = sourcecode.cpp.h; name = temperature_component.hpp; path = ../../inst/include/temperature_component.hpp; sourceTree = "<group>"; };
		27B2C2182615112E005DE26D /* dummy_model_component.hpp */ = {isa = PBXFileReference; fileEncoding = 4; lastKnownFileType = sourcecode.cpp.h; name = dummy_model_component.hpp; path = ../../inst/include/dummy_model_component.hpp; sourceTree = "<group>"; };
		27B2C2192615112E005DE26D /* oh_component.hpp */ = {isa = PBXFileReference; fileEncoding = 4; lastKnownFileType = sourcecode.cpp.h; name = oh_component.hpp; path = ../../inst/include/oh_component.hpp; sourceTree = "<group>"; };
		27B2C21B2615112E005DE26D /* ini_to_core_reader.hpp */ = {isa = PBXFileReference; fileEncoding = 4; lastKnownFileType = sourcecode.cpp.h; name = ini_to_core_reader.hpp; path = ../../inst/include/ini_to_core_reader.hpp; sourceTree = "<group>"; };
		27B2C21C2615112E005DE26D /* avisitor.hpp */ = {isa = PBXFileReference; fileEncoding = 4; lastKnownFileType = sourcecode.cpp.h; name = avisitor.hpp; path = ../../inst/include/avisitor.hpp; sourceTree = "<group>"; };
		27B2C21D2615112E005DE26D /* so2_component.hpp */ = {isa = PBXFileReference; fileEncoding = 4; lastKnownFileType = sourcecode.cpp.h; name = so2_component.hpp; path = ../../inst/include/so2_component.hpp; sourceTree = "<group>"; };
		27B2C21E2615112E005DE26D /* dependency_finder.hpp */ = {isa = PBXFileReference; fileEncoding = 4; lastKnownFileType = sourcecode.cpp.h; name = dependency_finder.hpp; path = ../../inst/include/dependency_finder.hpp; sourceTree = "<group>"; };
		27B2C21F2615112E005DE26D /* h_util.hpp */ = {isa = PBXFileReference; fileEncoding = 4; lastKnownFileType = sourcecode.cpp.h; name = h_util.hpp; path = ../../inst/include/h_util.hpp; sourceTree = "<group>"; };
		27B2C2202615112E005DE26D /* core.hpp */ = {isa = PBXFileReference; fileEncoding = 4; lastKnownFileType = sourcecode.cpp.h; name = core.hpp; path = ../../inst/include/core.hpp; sourceTree = "<group>"; };
		27B2C2212615112E005DE26D /* tvector.hpp */ = {isa = PBXFileReference; fileEncoding = 4; lastKnownFileType = sourcecode.cpp.h; name = tvector.hpp; path = ../../inst/include/tvector.hpp; sourceTree = "<group>"; };
		27B2C2222615112E005DE26D /* imodel_component.hpp */ = {isa = PBXFileReference; fileEncoding = 4; lastKnownFileType = sourcecode.cpp.h; name = imodel_component.hpp; path = ../../inst/include/imodel_component.hpp; sourceTree = "<group>"; };
		27B2C2232615112E005DE26D /* h_interpolator.hpp */ = {isa = PBXFileReference; fileEncoding = 4; lastKnownFileType = sourcecode.cpp.h; name = h_interpolator.hpp; path = ../../inst/include/h_interpolator.hpp; sourceTree = "<group>"; };
		27B2C2242615112E005DE26D /* slr_component.hpp */ = {isa = PBXFileReference; fileEncoding = 4; lastKnownFileType = sourcecode.cpp.h; name = slr_component.hpp; path = ../../inst/include/slr_component.hpp; sourceTree = "<group>"; };
		27B2C2262615112F005DE26D /* n2o_component.hpp */ = {isa = PBXFileReference; fileEncoding = 4; lastKnownFileType = sourcecode.cpp.h; name = n2o_component.hpp; path = ../../inst/include/n2o_component.hpp; sourceTree = "<group>"; };
		27B2C2272615112F005DE26D /* oc_component.hpp */ = {isa = PBXFileReference; fileEncoding = 4; lastKnownFileType = sourcecode.cpp.h; name = oc_component.hpp; path = ../../inst/include/oc_component.hpp; sourceTree = "<group>"; };
		27B2C2282615112F005DE26D /* INIReader.h */ = {isa = PBXFileReference; fileEncoding = 4; lastKnownFileType = sourcecode.c.h; name = INIReader.h; path = ../../inst/include/INIReader.h; sourceTree = "<group>"; };
		27B2C2292615112F005DE26D /* h_exception.hpp */ = {isa = PBXFileReference; fileEncoding = 4; lastKnownFileType = sourcecode.cpp.h; name = h_exception.hpp; path = ../../inst/include/h_exception.hpp; sourceTree = "<group>"; };
		27B2C22A2615112F005DE26D /* carbon-cycle-model.hpp */ = {isa = PBXFileReference; fileEncoding = 4; lastKnownFileType = sourcecode.cpp.h; name = "carbon-cycle-model.hpp"; path = "../../inst/include/carbon-cycle-model.hpp"; sourceTree = "<group>"; };
		27B2C22C261511C5005DE26D /* ch4_component.cpp */ = {isa = PBXFileReference; fileEncoding = 4; lastKnownFileType = sourcecode.cpp.cpp; name = ch4_component.cpp; path = ../../src/ch4_component.cpp; sourceTree = "<group>"; };
		27B2C22D261511C5005DE26D /* h_reader.cpp */ = {isa = PBXFileReference; fileEncoding = 4; lastKnownFileType = sourcecode.cpp.cpp; name = h_reader.cpp; path = ../../src/h_reader.cpp; sourceTree = "<group>"; };
		27B2C22E261511C5005DE26D /* ini.c */ = {isa = PBXFileReference; fileEncoding = 4; lastKnownFileType = sourcecode.c.c; name = ini.c; path = ../../src/ini.c; sourceTree = "<group>"; };
		27B2C22F261511C5005DE26D /* carbon-cycle-solver.cpp */ = {isa = PBXFileReference; fileEncoding = 4; lastKnownFileType = sourcecode.cpp.cpp; name = "carbon-cycle-solver.cpp"; path = "../../src/carbon-cycle-solver.cpp"; sourceTree = "<group>"; };
		27B2C230261511C5005DE26D /* forcing_component.cpp */ = {isa = PBXFileReference; fileEncoding = 4; lastKnownFileType = sourcecode.cpp.cpp; name = forcing_component.cpp; path = ../../src/forcing_component.cpp; sourceTree = "<group>"; };
		27B2C231261511C5005DE26D /* halocarbon_component.cpp */ = {isa = PBXFileReference; fileEncoding = 4; lastKnownFileType = sourcecode.cpp.cpp; name = halocarbon_component.cpp; path = ../../src/halocarbon_component.cpp; sourceTree = "<group>"; };
		27B2C232261511C5005DE26D /* so2_component.cpp */ = {isa = PBXFileReference; fileEncoding = 4; lastKnownFileType = sourcecode.cpp.cpp; name = so2_component.cpp; path = ../../src/so2_component.cpp; sourceTree = "<group>"; };
		27B2C233261511C5005DE26D /* o3_component.cpp */ = {isa = PBXFileReference; fileEncoding = 4; lastKnownFileType = sourcecode.cpp.cpp; name = o3_component.cpp; path = ../../src/o3_component.cpp; sourceTree = "<group>"; };
		27B2C234261511C6005DE26D /* csv_table_reader.cpp */ = {isa = PBXFileReference; fileEncoding = 4; lastKnownFileType = sourcecode.cpp.cpp; name = csv_table_reader.cpp; path = ../../src/csv_table_reader.cpp; sourceTree = "<group>"; };
		27B2C236261511C6005DE26D /* oh_component.cpp */ = {isa = PBXFileReference; fileEncoding = 4; lastKnownFileType = sourcecode.cpp.cpp; name = oh_component.cpp; path = ../../src/oh_component.cpp; sourceTree = "<group>"; };
		27B2C237261511C6005DE26D /* ocean_component.cpp */ = {isa = PBXFileReference; fileEncoding = 4; lastKnownFileType = sourcecode.cpp.cpp; name = ocean_component.cpp; path = ../../src/ocean_component.cpp; sourceTree = "<group>"; };
		27B2C239261511C6005DE26D /* h_interpolator.cpp */ = {isa = PBXFileReference; fileEncoding = 4; lastKnownFileType = sourcecode.cpp.cpp; name = h_interpolator.cpp; path = ../../src/h_interpolator.cpp; sourceTree = "<group>"; };
		27B2C23A261511C6005DE26D /* n2o_component.cpp */ = {isa = PBXFileReference; fileEncoding = 4; lastKnownFileType = sourcecode.cpp.cpp; name = n2o_component.cpp; path = ../../src/n2o_component.cpp; sourceTree = "<group>"; };
		27B2C23B261511C6005DE26D /* bc_component.cpp */ = {isa = PBXFileReference; fileEncoding = 4; lastKnownFileType = sourcecode.cpp.cpp; name = bc_component.cpp; path = ../../src/bc_component.cpp; sourceTree = "<group>"; };
		27B2C23C261511C6005DE26D /* dependency_finder.cpp */ = {isa = PBXFileReference; fileEncoding = 4; lastKnownFileType = sourcecode.cpp.cpp; name = dependency_finder.cpp; path = ../../src/dependency_finder.cpp; sourceTree = "<group>"; };
		27B2C23D261511C6005DE26D /* core.cpp */ = {isa = PBXFileReference; fileEncoding = 4; lastKnownFileType = sourcecode.cpp.cpp; name = core.cpp; path = ../../src/core.cpp; sourceTree = "<group>"; };
		27B2C23E261511C7005DE26D /* oceanbox.cpp */ = {isa = PBXFileReference; fileEncoding = 4; lastKnownFileType = sourcecode.cpp.cpp; name = oceanbox.cpp; path = ../../src/oceanbox.cpp; sourceTree = "<group>"; };
		27B2C23F261511C7005DE26D /* csv_outputstream_visitor.cpp */ = {isa = PBXFileReference; fileEncoding = 4; lastKnownFileType = sourcecode.cpp.cpp; name = csv_outputstream_visitor.cpp; path = ../../src/csv_outputstream_visitor.cpp; sourceTree = "<group>"; };
		27B2C240261511C7005DE26D /* ini_to_core_reader.cpp */ = {isa = PBXFileReference; fileEncoding = 4; lastKnownFileType = sourcecode.cpp.cpp; name = ini_to_core_reader.cpp; path = ../../src/ini_to_core_reader.cpp; sourceTree = "<group>"; };
		27B2C241261511C7005DE26D /* ocean_csys.cpp */ = {isa = PBXFileReference; fileEncoding = 4; lastKnownFileType = sourcecode.cpp.cpp; name = ocean_csys.cpp; path = ../../src/ocean_csys.cpp; sourceTree = "<group>"; };
		27B2C242261511C7005DE26D /* temperature_component.cpp */ = {isa = PBXFileReference; fileEncoding = 4; lastKnownFileType = sourcecode.cpp.cpp; name = temperature_component.cpp; path = ../../src/temperature_component.cpp; sourceTree = "<group>"; };
		27B2C243261511C7005DE26D /* unitval.cpp */ = {isa = PBXFileReference; fileEncoding = 4; lastKnownFileType = sourcecode.cpp.cpp; name = unitval.cpp; path = ../../src/unitval.cpp; sourceTree = "<group>"; };
		27B2C245261511C7005DE26D /* simpleNbox.cpp */ = {isa = PBXFileReference; fileEncoding = 4; lastKnownFileType = sourcecode.cpp.cpp; name = simpleNbox.cpp; path = ../../src/simpleNbox.cpp; sourceTree = "<group>"; };
		27B2C246261511C7005DE26D /* logger.cpp */ = {isa = PBXFileReference; fileEncoding = 4; lastKnownFileType = sourcecode.cpp.cpp; name = logger.cpp; path = ../../src/logger.cpp; sourceTree = "<group>"; };
		27B2C247261511C7005DE26D /* slr_component.cpp */ = {isa = PBXFileReference; fileEncoding = 4; lastKnownFileType = sourcecode.cpp.cpp; name = slr_component.cpp; path = ../../src/slr_component.cpp; sourceTree = "<group>"; };
		27B2C248261511C7005DE26D /* INIReader.cpp */ = {isa = PBXFileReference; fileEncoding = 4; lastKnownFileType = sourcecode.cpp.cpp; name = INIReader.cpp; path = ../../src/INIReader.cpp; sourceTree = "<group>"; };
		27B2C249261511C7005DE26D /* dummy_model_component.cpp */ = {isa = PBXFileReference; fileEncoding = 4; lastKnownFileType = sourcecode.cpp.cpp; name = dummy_model_component.cpp; path = ../../src/dummy_model_component.cpp; sourceTree = "<group>"; };
		27B2C24A261511C8005DE26D /* oc_component.cpp */ = {isa = PBXFileReference; fileEncoding = 4; lastKnownFileType = sourcecode.cpp.cpp; name = oc_component.cpp; path = ../../src/oc_component.cpp; sourceTree = "<group>"; };
		27B2C24B261511C8005DE26D /* carbon-cycle-model.cpp */ = {isa = PBXFileReference; fileEncoding = 4; lastKnownFileType = sourcecode.cpp.cpp; name = "carbon-cycle-model.cpp"; path = "../../src/carbon-cycle-model.cpp"; sourceTree = "<group>"; };
		27B2C24D261511C8005DE26D /* spline_forsythe.cpp */ = {isa = PBXFileReference; fileEncoding = 4; lastKnownFileType = sourcecode.cpp.cpp; name = spline_forsythe.cpp; path = ../../src/spline_forsythe.cpp; sourceTree = "<group>"; };
		27B2C24E261511C8005DE26D /* main.cpp */ = {isa = PBXFileReference; fileEncoding = 4; lastKnownFileType = sourcecode.cpp.cpp; name = main.cpp; path = ../../src/main.cpp; sourceTree = "<group>"; };
		954D62AD278E005500840656 /* nh3_component.cpp */ = {isa = PBXFileReference; fileEncoding = 4; lastKnownFileType = sourcecode.cpp.cpp; name = nh3_component.cpp; path = ../../src/nh3_component.cpp; sourceTree = "<group>"; };
		954D62B0278E007500840656 /* nh3_component.hpp */ = {isa = PBXFileReference; fileEncoding = 4; lastKnownFileType = sourcecode.cpp.h; name = nh3_component.hpp; path = ../../inst/include/nh3_component.hpp; sourceTree = "<group>"; };
/* End PBXFileReference section */

/* Begin PBXFrameworksBuildPhase section */
		27585CF526150F1A00BA1EF5 /* Frameworks */ = {
			isa = PBXFrameworksBuildPhase;
			buildActionMask = 2147483647;
			files = (
			);
			runOnlyForDeploymentPostprocessing = 0;
		};
		27A02A7E2615CBB800AF9BFA /* Frameworks */ = {
			isa = PBXFrameworksBuildPhase;
			buildActionMask = 2147483647;
			files = (
				27808CF12615CEFA00BE8B90 /* libgtest.dylib in Frameworks */,
			);
			runOnlyForDeploymentPostprocessing = 0;
		};
/* End PBXFrameworksBuildPhase section */

/* Begin PBXGroup section */
		27585CEF26150F1A00BA1EF5 = {
			isa = PBXGroup;
			children = (
				27B2C22B26151149005DE26D /* Headers */,
				27B2C272261511CD005DE26D /* Source */,
				27A02A452615CA7300AF9BFA /* unit-testing */,
				27585CF926150F1A00BA1EF5 /* Products */,
				27B2C273261551A9005DE26D /* Frameworks */,
			);
			sourceTree = "<group>";
		};
		27585CF926150F1A00BA1EF5 /* Products */ = {
			isa = PBXGroup;
			children = (
				27585CF826150F1A00BA1EF5 /* hector */,
				27A02A882615CBB800AF9BFA /* hector-tests */,
			);
			name = Products;
			sourceTree = "<group>";
		};
		27A02A452615CA7300AF9BFA /* unit-testing */ = {
			isa = PBXGroup;
			children = (
				273FC38D26A3570B00D5303E /* test_core.cpp */,
				273FC39126A3570B00D5303E /* test_csv_file_reader.cpp */,
				273FC38F26A3570B00D5303E /* test_dependency_finder.cpp */,
				273FC39426A3570B00D5303E /* test_unitval.cpp */,
				273FC39226A3570B00D5303E /* test_hreader.cpp */,
				273FC39326A3570B00D5303E /* test_ini_to_core_reader.cpp */,
				273FC39026A3570B00D5303E /* test_inih.cpp */,
				273FC39526A3570B00D5303E /* test_logger.cpp */,
				273FC38E26A3570B00D5303E /* test_tracking.cpp */,
				273FC38B26A3570B00D5303E /* test_tseries.cpp */,
				273FC38C26A3570B00D5303E /* testing_main.cpp */,
			);
			path = "unit-testing";
			sourceTree = "<group>";
		};
		27B2C22B26151149005DE26D /* Headers */ = {
			isa = PBXGroup;
			children = (
				954D62B0278E007500840656 /* nh3_component.hpp */,
				27B2C21C2615112E005DE26D /* avisitor.hpp */,
				27B2C2042615112D005DE26D /* bc_component.hpp */,
				27B2C22A2615112F005DE26D /* carbon-cycle-model.hpp */,
				27B2C20B2615112D005DE26D /* carbon-cycle-solver.hpp */,
				27B2C20A2615112D005DE26D /* ch4_component.hpp */,
				27B2C2092615112D005DE26D /* component_data.hpp */,
				27B2C2142615112E005DE26D /* component_names.hpp */,
				27B2C2202615112E005DE26D /* core.hpp */,
				27B2C2112615112E005DE26D /* csv_outputstream_visitor.hpp */,
				27B2C2022615112D005DE26D /* csv_table_reader.hpp */,
				27962903268F235500333AA3 /* csv_tracking_visitor.hpp */,
				27B2C21E2615112E005DE26D /* dependency_finder.hpp */,
				27B2C2182615112E005DE26D /* dummy_model_component.hpp */,
				27962906268F239A00333AA3 /* fluxpool.hpp */,
				27B2C2062615112D005DE26D /* forcing_component.hpp */,
				27B2C2292615112F005DE26D /* h_exception.hpp */,
				27B2C2232615112E005DE26D /* h_interpolator.hpp */,
				27B2C2082615112D005DE26D /* h_reader.hpp */,
				27B2C21F2615112E005DE26D /* h_util.hpp */,
				27B2C2052615112D005DE26D /* halocarbon_component.hpp */,
				27B2C2122615112E005DE26D /* hector.hpp */,
				27B2C2222615112E005DE26D /* imodel_component.hpp */,
				27B2C21B2615112E005DE26D /* ini_to_core_reader.hpp */,
				27B2C2132615112E005DE26D /* ini.h */,
				27B2C2282615112F005DE26D /* INIReader.h */,
				27B2C20E2615112D005DE26D /* ivisitable.hpp */,
				27B2C20F2615112D005DE26D /* logger.hpp */,
				27B2C2152615112E005DE26D /* message_data.hpp */,
				27B2C2262615112F005DE26D /* n2o_component.hpp */,
				270FA77E2791BEEE00E6A50B /* nh3_component.hpp */,
				27B2C20C2615112D005DE26D /* o3_component.hpp */,
				27B2C2272615112F005DE26D /* oc_component.hpp */,
				27B2C2012615112D005DE26D /* ocean_component.hpp */,
				27B2C2102615112D005DE26D /* ocean_csys.hpp */,
				27B2C2162615112E005DE26D /* oceanbox.hpp */,
				27B2C2192615112E005DE26D /* oh_component.hpp */,
				27B2C2072615112D005DE26D /* simpleNbox.hpp */,
				27B2C2242615112E005DE26D /* slr_component.hpp */,
				27B2C21D2615112E005DE26D /* so2_component.hpp */,
				27B2C2172615112E005DE26D /* temperature_component.hpp */,
				27B2C2032615112D005DE26D /* tseries.hpp */,
				27B2C2212615112E005DE26D /* tvector.hpp */,
				27B2C20D2615112D005DE26D /* unitval.hpp */,
			);
			name = Headers;
			sourceTree = "<group>";
		};
		27B2C272261511CD005DE26D /* Source */ = {
			isa = PBXGroup;
			children = (
				954D62AD278E005500840656 /* nh3_component.cpp */,
				27B2C23B261511C6005DE26D /* bc_component.cpp */,
				27B2C24B261511C8005DE26D /* carbon-cycle-model.cpp */,
				27B2C22F261511C5005DE26D /* carbon-cycle-solver.cpp */,
				27B2C22C261511C5005DE26D /* ch4_component.cpp */,
				27B2C23D261511C6005DE26D /* core.cpp */,
				27B2C23F261511C7005DE26D /* csv_outputstream_visitor.cpp */,
				27B2C234261511C6005DE26D /* csv_table_reader.cpp */,
				27962904268F237200333AA3 /* csv_tracking_visitor.cpp */,
				27B2C23C261511C6005DE26D /* dependency_finder.cpp */,
				27B2C249261511C7005DE26D /* dummy_model_component.cpp */,
				27B2C230261511C5005DE26D /* forcing_component.cpp */,
				27B2C239261511C6005DE26D /* h_interpolator.cpp */,
				27B2C22D261511C5005DE26D /* h_reader.cpp */,
				27B2C231261511C5005DE26D /* halocarbon_component.cpp */,
				27B2C240261511C7005DE26D /* ini_to_core_reader.cpp */,
				27B2C22E261511C5005DE26D /* ini.c */,
				27B2C248261511C7005DE26D /* INIReader.cpp */,
				27B2C246261511C7005DE26D /* logger.cpp */,
				27B2C24E261511C8005DE26D /* main.cpp */,
				27B2C23A261511C6005DE26D /* n2o_component.cpp */,
				270FA77F2791BF2F00E6A50B /* nh3_component.cpp */,
				27B2C233261511C5005DE26D /* o3_component.cpp */,
				27B2C24A261511C8005DE26D /* oc_component.cpp */,
				27B2C237261511C6005DE26D /* ocean_component.cpp */,
				27B2C241261511C7005DE26D /* ocean_csys.cpp */,
				27B2C23E261511C7005DE26D /* oceanbox.cpp */,
				27B2C236261511C6005DE26D /* oh_component.cpp */,
				27B2C245261511C7005DE26D /* simpleNbox.cpp */,
				27962907268F23CB00333AA3 /* simpleNbox-runtime.cpp */,
				27B2C247261511C7005DE26D /* slr_component.cpp */,
				27B2C232261511C5005DE26D /* so2_component.cpp */,
				27B2C24D261511C8005DE26D /* spline_forsythe.cpp */,
				27B2C242261511C7005DE26D /* temperature_component.cpp */,
				27B2C243261511C7005DE26D /* unitval.cpp */,
			);
			name = Source;
			sourceTree = "<group>";
		};
		27B2C273261551A9005DE26D /* Frameworks */ = {
			isa = PBXGroup;
			children = (
				27808CF02615CEFA00BE8B90 /* libgtest.dylib */,
			);
			name = Frameworks;
			sourceTree = "<group>";
		};
/* End PBXGroup section */

/* Begin PBXNativeTarget section */
		27585CF726150F1A00BA1EF5 /* hector */ = {
			isa = PBXNativeTarget;
			buildConfigurationList = 27585CFF26150F1A00BA1EF5 /* Build configuration list for PBXNativeTarget "hector" */;
			buildPhases = (
				27585CF426150F1A00BA1EF5 /* Sources */,
				27585CF526150F1A00BA1EF5 /* Frameworks */,
				27585CF626150F1A00BA1EF5 /* CopyFiles */,
				27B2C282261562AC005DE26D /* Embed Libraries */,
			);
			buildRules = (
			);
			dependencies = (
			);
			name = hector;
			productName = hector;
			productReference = 27585CF826150F1A00BA1EF5 /* hector */;
			productType = "com.apple.product-type.tool";
		};
		27A02A5C2615CBB800AF9BFA /* hector-tests */ = {
			isa = PBXNativeTarget;
			buildConfigurationList = 27A02A852615CBB800AF9BFA /* Build configuration list for PBXNativeTarget "hector-tests" */;
			buildPhases = (
				27A02A5D2615CBB800AF9BFA /* Sources */,
				27A02A7E2615CBB800AF9BFA /* Frameworks */,
				27A02A812615CBB800AF9BFA /* CopyFiles */,
				27A02A822615CBB800AF9BFA /* Embed Libraries */,
			);
			buildRules = (
			);
			dependencies = (
			);
			name = "hector-tests";
			productName = hector;
			productReference = 27A02A882615CBB800AF9BFA /* hector-tests */;
			productType = "com.apple.product-type.tool";
		};
/* End PBXNativeTarget section */

/* Begin PBXProject section */
		27585CF026150F1A00BA1EF5 /* Project object */ = {
			isa = PBXProject;
			attributes = {
				LastUpgradeCheck = 1150;
				ORGANIZATIONNAME = "Bond-Lamberty, Benjamin";
				TargetAttributes = {
					27585CF726150F1A00BA1EF5 = {
						CreatedOnToolsVersion = 11.3.1;
					};
				};
			};
			buildConfigurationList = 27585CF326150F1A00BA1EF5 /* Build configuration list for PBXProject "hector" */;
			compatibilityVersion = "Xcode 11.0";
			developmentRegion = en;
			hasScannedForEncodings = 0;
			knownRegions = (
				en,
				Base,
			);
			mainGroup = 27585CEF26150F1A00BA1EF5;
			productRefGroup = 27585CF926150F1A00BA1EF5 /* Products */;
			projectDirPath = "";
			projectRoot = "";
			targets = (
				27585CF726150F1A00BA1EF5 /* hector */,
				27A02A5C2615CBB800AF9BFA /* hector-tests */,
			);
		};
/* End PBXProject section */

/* Begin PBXSourcesBuildPhase section */
		27585CF426150F1A00BA1EF5 /* Sources */ = {
			isa = PBXSourcesBuildPhase;
			buildActionMask = 2147483647;
			files = (
				27B2C254261511C8005DE26D /* halocarbon_component.cpp in Sources */,
				27B2C264261511C8005DE26D /* ocean_csys.cpp in Sources */,
				27B2C260261511C8005DE26D /* core.cpp in Sources */,
				27B2C26B261511C8005DE26D /* INIReader.cpp in Sources */,
				27B2C255261511C8005DE26D /* so2_component.cpp in Sources */,
				27B2C26D261511C8005DE26D /* oc_component.cpp in Sources */,
				27B2C257261511C8005DE26D /* csv_table_reader.cpp in Sources */,
				27B2C25F261511C8005DE26D /* dependency_finder.cpp in Sources */,
				27962908268F23CB00333AA3 /* simpleNbox-runtime.cpp in Sources */,
				27B2C266261511C8005DE26D /* unitval.cpp in Sources */,
				27B2C25A261511C8005DE26D /* ocean_component.cpp in Sources */,
				27B2C26A261511C8005DE26D /* slr_component.cpp in Sources */,
				27B2C270261511C8005DE26D /* spline_forsythe.cpp in Sources */,
				27B2C259261511C8005DE26D /* oh_component.cpp in Sources */,
				27B2C251261511C8005DE26D /* ini.c in Sources */,
				27B2C265261511C8005DE26D /* temperature_component.cpp in Sources */,
				27B2C268261511C8005DE26D /* simpleNbox.cpp in Sources */,
				27B2C271261511C8005DE26D /* main.cpp in Sources */,
				27B2C25C261511C8005DE26D /* h_interpolator.cpp in Sources */,
				27B2C263261511C8005DE26D /* ini_to_core_reader.cpp in Sources */,
				27B2C25E261511C8005DE26D /* bc_component.cpp in Sources */,
				27B2C24F261511C8005DE26D /* ch4_component.cpp in Sources */,
				27B2C262261511C8005DE26D /* csv_outputstream_visitor.cpp in Sources */,
				27B2C26E261511C8005DE26D /* carbon-cycle-model.cpp in Sources */,
				27B2C252261511C8005DE26D /* carbon-cycle-solver.cpp in Sources */,
				27B2C269261511C8005DE26D /* logger.cpp in Sources */,
				27B2C256261511C8005DE26D /* o3_component.cpp in Sources */,
<<<<<<< HEAD
				954D62AE278E005500840656 /* nh3_component.cpp in Sources */,
=======
				270FA7802791BF2F00E6A50B /* nh3_component.cpp in Sources */,
>>>>>>> 041fe4a0
				27B2C25D261511C8005DE26D /* n2o_component.cpp in Sources */,
				27B2C250261511C8005DE26D /* h_reader.cpp in Sources */,
				27962905268F237300333AA3 /* csv_tracking_visitor.cpp in Sources */,
				27B2C253261511C8005DE26D /* forcing_component.cpp in Sources */,
				27B2C26C261511C8005DE26D /* dummy_model_component.cpp in Sources */,
				27B2C261261511C8005DE26D /* oceanbox.cpp in Sources */,
			);
			runOnlyForDeploymentPostprocessing = 0;
		};
		27A02A5D2615CBB800AF9BFA /* Sources */ = {
			isa = PBXSourcesBuildPhase;
			buildActionMask = 2147483647;
			files = (
				27A02A5E2615CBB800AF9BFA /* halocarbon_component.cpp in Sources */,
				27A02A602615CBB800AF9BFA /* ocean_csys.cpp in Sources */,
				27A02A612615CBB800AF9BFA /* core.cpp in Sources */,
				27A02A622615CBB800AF9BFA /* INIReader.cpp in Sources */,
				27F2613726B55617004BDD47 /* csv_tracking_visitor.cpp in Sources */,
				27A02A632615CBB800AF9BFA /* so2_component.cpp in Sources */,
				27A02A642615CBB800AF9BFA /* oc_component.cpp in Sources */,
				273FC39F26A3570B00D5303E /* test_unitval.cpp in Sources */,
				27962909268F241100333AA3 /* simpleNbox-runtime.cpp in Sources */,
				273FC39D26A3570B00D5303E /* test_hreader.cpp in Sources */,
				27A02A652615CBB800AF9BFA /* csv_table_reader.cpp in Sources */,
				27A02A662615CBB800AF9BFA /* dependency_finder.cpp in Sources */,
				27A02A672615CBB800AF9BFA /* unitval.cpp in Sources */,
				273FC39626A3570B00D5303E /* test_tseries.cpp in Sources */,
				273FC39926A3570B00D5303E /* test_tracking.cpp in Sources */,
				27A02A682615CBB800AF9BFA /* ocean_component.cpp in Sources */,
				27A02A692615CBB800AF9BFA /* slr_component.cpp in Sources */,
				27A02A6A2615CBB800AF9BFA /* spline_forsythe.cpp in Sources */,
				27A02A6B2615CBB800AF9BFA /* oh_component.cpp in Sources */,
				27A02A6C2615CBB800AF9BFA /* ini.c in Sources */,
				27A02A6D2615CBB800AF9BFA /* temperature_component.cpp in Sources */,
				27A02A6E2615CBB800AF9BFA /* simpleNbox.cpp in Sources */,
				27A02A702615CBB800AF9BFA /* h_interpolator.cpp in Sources */,
				273FC39B26A3570B00D5303E /* test_inih.cpp in Sources */,
				27A02A712615CBB800AF9BFA /* ini_to_core_reader.cpp in Sources */,
				27A02A722615CBB800AF9BFA /* bc_component.cpp in Sources */,
				273FC39E26A3570B00D5303E /* test_ini_to_core_reader.cpp in Sources */,
				27A02A732615CBB800AF9BFA /* ch4_component.cpp in Sources */,
				27A02A742615CBB800AF9BFA /* csv_outputstream_visitor.cpp in Sources */,
				27A02A752615CBB800AF9BFA /* carbon-cycle-model.cpp in Sources */,
				27A02A762615CBB800AF9BFA /* carbon-cycle-solver.cpp in Sources */,
				27A02A772615CBB800AF9BFA /* logger.cpp in Sources */,
				27A02A782615CBB800AF9BFA /* o3_component.cpp in Sources */,
				27A02A792615CBB800AF9BFA /* n2o_component.cpp in Sources */,
				27A02A7A2615CBB800AF9BFA /* h_reader.cpp in Sources */,
				273FC3A026A3570B00D5303E /* test_logger.cpp in Sources */,
				273FC39726A3570B00D5303E /* testing_main.cpp in Sources */,
<<<<<<< HEAD
				954D62AF278E005500840656 /* nh3_component.cpp in Sources */,
=======
				270FA7812791BF2F00E6A50B /* nh3_component.cpp in Sources */,
>>>>>>> 041fe4a0
				27A02A7B2615CBB800AF9BFA /* forcing_component.cpp in Sources */,
				27A02A7C2615CBB800AF9BFA /* dummy_model_component.cpp in Sources */,
				27A02A7D2615CBB800AF9BFA /* oceanbox.cpp in Sources */,
			);
			runOnlyForDeploymentPostprocessing = 0;
		};
/* End PBXSourcesBuildPhase section */

/* Begin XCBuildConfiguration section */
		27585CFD26150F1A00BA1EF5 /* Debug */ = {
			isa = XCBuildConfiguration;
			buildSettings = {
				ALWAYS_SEARCH_USER_PATHS = NO;
				CLANG_ANALYZER_NONNULL = YES;
				CLANG_ANALYZER_NUMBER_OBJECT_CONVERSION = YES_AGGRESSIVE;
				CLANG_CXX_LANGUAGE_STANDARD = "c++17";
				CLANG_CXX_LIBRARY = "libc++";
				CLANG_ENABLE_MODULES = YES;
				CLANG_ENABLE_OBJC_ARC = YES;
				CLANG_ENABLE_OBJC_WEAK = YES;
				CLANG_WARN_BLOCK_CAPTURE_AUTORELEASING = YES;
				CLANG_WARN_BOOL_CONVERSION = YES;
				CLANG_WARN_COMMA = YES;
				CLANG_WARN_CONSTANT_CONVERSION = YES;
				CLANG_WARN_DEPRECATED_OBJC_IMPLEMENTATIONS = YES;
				CLANG_WARN_DIRECT_OBJC_ISA_USAGE = YES_ERROR;
				CLANG_WARN_DOCUMENTATION_COMMENTS = YES;
				CLANG_WARN_EMPTY_BODY = YES;
				CLANG_WARN_ENUM_CONVERSION = YES;
				CLANG_WARN_INFINITE_RECURSION = YES;
				CLANG_WARN_INT_CONVERSION = YES;
				CLANG_WARN_NON_LITERAL_NULL_CONVERSION = YES;
				CLANG_WARN_OBJC_IMPLICIT_RETAIN_SELF = YES;
				CLANG_WARN_OBJC_LITERAL_CONVERSION = YES;
				CLANG_WARN_OBJC_ROOT_CLASS = YES_ERROR;
				CLANG_WARN_RANGE_LOOP_ANALYSIS = YES;
				CLANG_WARN_STRICT_PROTOTYPES = YES;
				CLANG_WARN_SUSPICIOUS_MOVE = YES;
				CLANG_WARN_UNGUARDED_AVAILABILITY = YES_AGGRESSIVE;
				CLANG_WARN_UNREACHABLE_CODE = YES;
				CLANG_WARN__DUPLICATE_METHOD_MATCH = YES;
				COPY_PHASE_STRIP = NO;
				DEBUG_INFORMATION_FORMAT = dwarf;
				ENABLE_STRICT_OBJC_MSGSEND = YES;
				ENABLE_TESTABILITY = YES;
				GCC_C_LANGUAGE_STANDARD = gnu11;
				GCC_DYNAMIC_NO_PIC = NO;
				GCC_NO_COMMON_BLOCKS = YES;
				GCC_OPTIMIZATION_LEVEL = 0;
				GCC_PREPROCESSOR_DEFINITIONS = (
					"hDEBUG=1",
					"$(inherited)",
				);
				GCC_WARN_64_TO_32_BIT_CONVERSION = YES;
				GCC_WARN_ABOUT_RETURN_TYPE = YES_ERROR;
				GCC_WARN_UNDECLARED_SELECTOR = YES;
				GCC_WARN_UNINITIALIZED_AUTOS = YES_AGGRESSIVE;
				GCC_WARN_UNUSED_FUNCTION = YES;
				GCC_WARN_UNUSED_VARIABLE = YES;
				HEADER_SEARCH_PATHS = "${BOOSTROOT}";
				LIBRARY_SEARCH_PATHS = "${BOOSTLIB}";
				MACOSX_DEPLOYMENT_TARGET = 10.15;
				MTL_ENABLE_DEBUG_INFO = INCLUDE_SOURCE;
				MTL_FAST_MATH = YES;
				ONLY_ACTIVE_ARCH = YES;
				OTHER_LDFLAGS = "";
				OTHER_LIBTOOLFLAGS = "";
				SDKROOT = macosx;
			};
			name = Debug;
		};
		27585CFE26150F1A00BA1EF5 /* Release */ = {
			isa = XCBuildConfiguration;
			buildSettings = {
				ALWAYS_SEARCH_USER_PATHS = NO;
				CLANG_ANALYZER_NONNULL = YES;
				CLANG_ANALYZER_NUMBER_OBJECT_CONVERSION = YES_AGGRESSIVE;
				CLANG_CXX_LANGUAGE_STANDARD = "c++17";
				CLANG_CXX_LIBRARY = "libc++";
				CLANG_ENABLE_MODULES = YES;
				CLANG_ENABLE_OBJC_ARC = YES;
				CLANG_ENABLE_OBJC_WEAK = YES;
				CLANG_WARN_BLOCK_CAPTURE_AUTORELEASING = YES;
				CLANG_WARN_BOOL_CONVERSION = YES;
				CLANG_WARN_COMMA = YES;
				CLANG_WARN_CONSTANT_CONVERSION = YES;
				CLANG_WARN_DEPRECATED_OBJC_IMPLEMENTATIONS = YES;
				CLANG_WARN_DIRECT_OBJC_ISA_USAGE = YES_ERROR;
				CLANG_WARN_DOCUMENTATION_COMMENTS = YES;
				CLANG_WARN_EMPTY_BODY = YES;
				CLANG_WARN_ENUM_CONVERSION = YES;
				CLANG_WARN_INFINITE_RECURSION = YES;
				CLANG_WARN_INT_CONVERSION = YES;
				CLANG_WARN_NON_LITERAL_NULL_CONVERSION = YES;
				CLANG_WARN_OBJC_IMPLICIT_RETAIN_SELF = YES;
				CLANG_WARN_OBJC_LITERAL_CONVERSION = YES;
				CLANG_WARN_OBJC_ROOT_CLASS = YES_ERROR;
				CLANG_WARN_RANGE_LOOP_ANALYSIS = YES;
				CLANG_WARN_STRICT_PROTOTYPES = YES;
				CLANG_WARN_SUSPICIOUS_MOVE = YES;
				CLANG_WARN_UNGUARDED_AVAILABILITY = YES_AGGRESSIVE;
				CLANG_WARN_UNREACHABLE_CODE = YES;
				CLANG_WARN__DUPLICATE_METHOD_MATCH = YES;
				COPY_PHASE_STRIP = NO;
				DEBUG_INFORMATION_FORMAT = "dwarf-with-dsym";
				ENABLE_NS_ASSERTIONS = NO;
				ENABLE_STRICT_OBJC_MSGSEND = YES;
				GCC_C_LANGUAGE_STANDARD = gnu11;
				GCC_NO_COMMON_BLOCKS = YES;
				GCC_WARN_64_TO_32_BIT_CONVERSION = YES;
				GCC_WARN_ABOUT_RETURN_TYPE = YES_ERROR;
				GCC_WARN_UNDECLARED_SELECTOR = YES;
				GCC_WARN_UNINITIALIZED_AUTOS = YES_AGGRESSIVE;
				GCC_WARN_UNUSED_FUNCTION = YES;
				GCC_WARN_UNUSED_VARIABLE = YES;
				HEADER_SEARCH_PATHS = "${BOOSTROOT}";
				LIBRARY_SEARCH_PATHS = "${BOOSTLIB}";
				MACOSX_DEPLOYMENT_TARGET = 10.15;
				MTL_ENABLE_DEBUG_INFO = NO;
				MTL_FAST_MATH = YES;
				OTHER_LDFLAGS = "";
				OTHER_LIBTOOLFLAGS = "";
				SDKROOT = macosx;
			};
			name = Release;
		};
		27585D0026150F1A00BA1EF5 /* Debug */ = {
			isa = XCBuildConfiguration;
			buildSettings = {
				CODE_SIGN_IDENTITY = "-";
				CODE_SIGN_STYLE = Automatic;
				LIBRARY_SEARCH_PATHS = "${BOOSTLIB}";
				PRODUCT_NAME = "$(TARGET_NAME)";
			};
			name = Debug;
		};
		27585D0126150F1A00BA1EF5 /* Release */ = {
			isa = XCBuildConfiguration;
			buildSettings = {
				CODE_SIGN_IDENTITY = "-";
				CODE_SIGN_STYLE = Automatic;
				LIBRARY_SEARCH_PATHS = "${BOOSTLIB}";
				PRODUCT_NAME = "$(TARGET_NAME)";
			};
			name = Release;
		};
		27A02A862615CBB800AF9BFA /* Debug */ = {
			isa = XCBuildConfiguration;
			buildSettings = {
				CODE_SIGN_IDENTITY = "-";
				CODE_SIGN_STYLE = Automatic;
				HEADER_SEARCH_PATHS = (
					"${BOOSTROOT}",
					"${GTEST}",
				);
				LIBRARY_SEARCH_PATHS = "${GTESTLIB}";
				OTHER_LDFLAGS = "-lgtest";
				PRODUCT_NAME = "$(TARGET_NAME)";
			};
			name = Debug;
		};
		27A02A872615CBB800AF9BFA /* Release */ = {
			isa = XCBuildConfiguration;
			buildSettings = {
				CODE_SIGN_IDENTITY = "-";
				CODE_SIGN_STYLE = Automatic;
				HEADER_SEARCH_PATHS = (
					"${BOOSTROOT}",
					"${GTEST}",
				);
				LIBRARY_SEARCH_PATHS = "${GTESTLIB}";
				OTHER_LDFLAGS = "-lgtest";
				PRODUCT_NAME = "$(TARGET_NAME)";
			};
			name = Release;
		};
/* End XCBuildConfiguration section */

/* Begin XCConfigurationList section */
		27585CF326150F1A00BA1EF5 /* Build configuration list for PBXProject "hector" */ = {
			isa = XCConfigurationList;
			buildConfigurations = (
				27585CFD26150F1A00BA1EF5 /* Debug */,
				27585CFE26150F1A00BA1EF5 /* Release */,
			);
			defaultConfigurationIsVisible = 0;
			defaultConfigurationName = Release;
		};
		27585CFF26150F1A00BA1EF5 /* Build configuration list for PBXNativeTarget "hector" */ = {
			isa = XCConfigurationList;
			buildConfigurations = (
				27585D0026150F1A00BA1EF5 /* Debug */,
				27585D0126150F1A00BA1EF5 /* Release */,
			);
			defaultConfigurationIsVisible = 0;
			defaultConfigurationName = Release;
		};
		27A02A852615CBB800AF9BFA /* Build configuration list for PBXNativeTarget "hector-tests" */ = {
			isa = XCConfigurationList;
			buildConfigurations = (
				27A02A862615CBB800AF9BFA /* Debug */,
				27A02A872615CBB800AF9BFA /* Release */,
			);
			defaultConfigurationIsVisible = 0;
			defaultConfigurationName = Release;
		};
/* End XCConfigurationList section */
	};
	rootObject = 27585CF026150F1A00BA1EF5 /* Project object */;
}<|MERGE_RESOLUTION|>--- conflicted
+++ resolved
@@ -486,11 +486,7 @@
 				27B2C252261511C8005DE26D /* carbon-cycle-solver.cpp in Sources */,
 				27B2C269261511C8005DE26D /* logger.cpp in Sources */,
 				27B2C256261511C8005DE26D /* o3_component.cpp in Sources */,
-<<<<<<< HEAD
 				954D62AE278E005500840656 /* nh3_component.cpp in Sources */,
-=======
-				270FA7802791BF2F00E6A50B /* nh3_component.cpp in Sources */,
->>>>>>> 041fe4a0
 				27B2C25D261511C8005DE26D /* n2o_component.cpp in Sources */,
 				27B2C250261511C8005DE26D /* h_reader.cpp in Sources */,
 				27962905268F237300333AA3 /* csv_tracking_visitor.cpp in Sources */,
@@ -541,11 +537,7 @@
 				27A02A7A2615CBB800AF9BFA /* h_reader.cpp in Sources */,
 				273FC3A026A3570B00D5303E /* test_logger.cpp in Sources */,
 				273FC39726A3570B00D5303E /* testing_main.cpp in Sources */,
-<<<<<<< HEAD
 				954D62AF278E005500840656 /* nh3_component.cpp in Sources */,
-=======
-				270FA7812791BF2F00E6A50B /* nh3_component.cpp in Sources */,
->>>>>>> 041fe4a0
 				27A02A7B2615CBB800AF9BFA /* forcing_component.cpp in Sources */,
 				27A02A7C2615CBB800AF9BFA /* dummy_model_component.cpp in Sources */,
 				27A02A7D2615CBB800AF9BFA /* oceanbox.cpp in Sources */,
