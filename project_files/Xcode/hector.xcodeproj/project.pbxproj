--- conflicted
+++ resolved
@@ -472,11 +472,7 @@
 				27B2C257261511C8005DE26D /* csv_table_reader.cpp in Sources */,
 				27B2C25F261511C8005DE26D /* dependency_finder.cpp in Sources */,
 				27962908268F23CB00333AA3 /* simpleNbox-runtime.cpp in Sources */,
-<<<<<<< HEAD
-				95A150DF27A0541C00C30A78 /* h_util.cpp in Sources */,
-=======
 				275CBFF227AC7CC0009E2AF5 /* h_util.cpp in Sources */,
->>>>>>> 993350ab
 				27B2C266261511C8005DE26D /* unitval.cpp in Sources */,
 				27B2C25A261511C8005DE26D /* ocean_component.cpp in Sources */,
 				27B2C26A261511C8005DE26D /* slr_component.cpp in Sources */,
