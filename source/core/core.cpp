--- conflicted
+++ resolved
@@ -560,29 +560,6 @@
                           const std::string& datum,
                           const message_data& info ) throw ( h_exception )
 {
-<<<<<<< HEAD
-    if( message==M_GETDATA )
-        H_ASSERT( isInited, "message getData not available until core is initialized" );
-
-    if( message==M_SETDATA && isInited ) {
-        // If core initialization has been completed, then the only
-        // setdata messages allowed are ones keyed to a date that we
-        // haven't gotten to yet.
-        if(info.date == Core::undefinedIndex() || info.date <= lastDate) {
-            H_LOG(Logger::getGlobalLogger(), Logger::SEVERE)
-                << "Once core is initialized, the only SETDATA messages allowed are for dates after the current model date.\n"
-                << "\tdatum: " << datum
-                << "\tcurrent date: " << lastDate << "\tmessage date: " << info.date
-                << std::endl;
-            H_THROW("Invalid sendMessage.  Check global log for details.");
-        }
-    }
-    componentMapIterator it = componentCapabilities.find( datum );
-    
-    string err = "Unknown model datum: " + datum;
-    H_ASSERT( checkCapability( datum ), err );
-    return getComponentByName( ( *it ).second )->sendMessage( message, datum, info );
-=======
     if (message == M_GETDATA) {
         if(!isInited) {
             H_LOG(Logger::getGlobalLogger(), Logger::SEVERE)
@@ -607,7 +584,7 @@
                 H_LOG(Logger::getGlobalLogger(), Logger::SEVERE)
                     << "Once core is initialized, the only SETDATA messages allowed are for dates after the current model date.\n"
                     << "\tdatum: " << datum
-//                    << "\tcurrent date: " << lastDate << "\tmessage date: " << info.date
+                    << "\tcurrent date: " << lastDate << "\tmessage date: " << info.date
                     << std::endl;
                 H_THROW("Invalid sendMessage/SETDATA.  Check global log for details.");
             }
@@ -632,7 +609,6 @@
             << "Unknown message: " << message << "  Aborting.";
         H_THROW("Invalid message type in sendMessage.");
     } 
->>>>>>> fe92999a
 }
     
 //------------------------------------------------------------------------------
