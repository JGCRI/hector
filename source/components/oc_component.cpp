/*
 *  oc_component.cpp
 *  hector
 *
 *  Created by Ben on 05/26/2011.
 *
 */

#include "components/oc_component.hpp"
#include "core/core.hpp"
#include "h_util.hpp"
#include "visitors/avisitor.hpp"

namespace Hector {
  
using namespace std;

//------------------------------------------------------------------------------
/*! \brief Constructor
 */
OrganicCarbonComponent::OrganicCarbonComponent() {
    OC_emissions.allowInterp( true );
    OC_emissions.name = ORGANIC_CARBON_COMPONENT_NAME;
}

//------------------------------------------------------------------------------
/*! \brief Destructor
 */
OrganicCarbonComponent::~OrganicCarbonComponent() {
}

//------------------------------------------------------------------------------
// documentation is inherited
string OrganicCarbonComponent::getComponentName() const {
    const string name = ORGANIC_CARBON_COMPONENT_NAME;
    
    return name;
}

//------------------------------------------------------------------------------
// documentation is inherited
void OrganicCarbonComponent::init( Core* coreptr ) {
    logger.open( getComponentName(), false, Logger::DEBUG );
    H_LOG( logger, Logger::DEBUG ) << "hello " << getComponentName() << std::endl;
  	core = coreptr;

    // Inform core what data we can provide
    core->registerCapability( D_EMISSIONS_OC, getComponentName() );
    // OC emissions are also an input
    core->registerInput(D_EMISSIONS_OC, getComponentName());
}


//------------------------------------------------------------------------------
// documentation is inherited
unitval OrganicCarbonComponent::sendMessage( const std::string& message,
                                            const std::string& datum,
                                            const message_data info ) throw ( h_exception )
{
    unitval returnval;
    
    if( message==M_GETDATA ) {          //! Caller is requesting data
        return getData( datum, info.date );
        
    } else if( message==M_SETDATA ) {   //! Caller is requesting to set data
        //TODO: change core so that parsing is routed through sendMessage
        //TODO: make setData private
        setData(datum, info);
        
    } else {                        //! We don't handle any other messages
        H_THROW( "Caller sent unknown message: "+message );
    }
    
    return returnval;
}

//------------------------------------------------------------------------------
// documentation is inherited
void OrganicCarbonComponent::setData( const string& varName,
                                      const message_data& data ) throw ( h_exception )
{
    H_LOG( logger, Logger::DEBUG ) << "Setting " << varName << "[" << data.date << "]=" << data.value_str << std::endl;
    
    try {
        if( varName ==  D_EMISSIONS_OC ) {
            H_ASSERT( data.date != Core::undefinedIndex(), "date required" );
<<<<<<< HEAD
            if(data.isVal)
                OC_emissions.set(data.date, data.value_unitval);
            else
                OC_emissions.set( data.date, unitval::parse_unitval( data.value_str, data.units_str, U_KG ) );
=======
            OC_emissions.set( data.date, unitval::parse_unitval( data.value_str, data.units_str, U_TG ) );
>>>>>>> 7527cb7d
        } else {
            H_THROW( "Unknown variable name while parsing " + getComponentName() + ": "
                    + varName );
        }
    } catch( h_exception& parseException ) {
        H_RETHROW( parseException, "Could not parse var: "+varName );
    }
}

//------------------------------------------------------------------------------
// documentation is inherited
void OrganicCarbonComponent::prepareToRun() throw ( h_exception ) {
    
    H_LOG( logger, Logger::DEBUG ) << "prepareToRun " << std::endl;
	oldDate = core->getStartDate();
}

//------------------------------------------------------------------------------
// documentation is inherited
void OrganicCarbonComponent::run( const double runToDate ) throw ( h_exception ) {
	H_ASSERT( !core->inSpinup() && runToDate-oldDate == 1, "timestep must equal 1" );
    oldDate = runToDate;
}

//------------------------------------------------------------------------------
// documentation is inherited
unitval OrganicCarbonComponent::getData( const std::string& varName,
                                        const double date ) throw ( h_exception ) {
    
    unitval returnval;
    
    H_ASSERT( date != Core::undefinedIndex(), "Date required for oc_component" );
    
    if( varName ==  D_EMISSIONS_OC  ) {
        returnval = OC_emissions.get( date );
    } else {
        H_THROW( "Caller is requesting unknown variable: " + varName );
    }
    
    return returnval;
}

//------------------------------------------------------------------------------
// documentation is inherited
void OrganicCarbonComponent::shutDown() {
	H_LOG( logger, Logger::DEBUG ) << "goodbye " << getComponentName() << std::endl;
    logger.close();
}

//------------------------------------------------------------------------------
// documentation is inherited
void OrganicCarbonComponent::accept( AVisitor* visitor ) {
    visitor->visit( this );
}

}<|MERGE_RESOLUTION|>--- conflicted
+++ resolved
@@ -63,6 +63,7 @@
         return getData( datum, info.date );
         
     } else if( message==M_SETDATA ) {   //! Caller is requesting to set data
+        //TODO: call setData below
         //TODO: change core so that parsing is routed through sendMessage
         //TODO: make setData private
         setData(datum, info);
@@ -84,14 +85,10 @@
     try {
         if( varName ==  D_EMISSIONS_OC ) {
             H_ASSERT( data.date != Core::undefinedIndex(), "date required" );
-<<<<<<< HEAD
             if(data.isVal)
                 OC_emissions.set(data.date, data.value_unitval);
             else
-                OC_emissions.set( data.date, unitval::parse_unitval( data.value_str, data.units_str, U_KG ) );
-=======
-            OC_emissions.set( data.date, unitval::parse_unitval( data.value_str, data.units_str, U_TG ) );
->>>>>>> 7527cb7d
+            	OC_emissions.set( data.date, unitval::parse_unitval( data.value_str, data.units_str, U_TG ) );
         } else {
             H_THROW( "Unknown variable name while parsing " + getComponentName() + ": "
                     + varName );
