--- conflicted
+++ resolved
@@ -146,24 +146,6 @@
     try {
         if( varName == D_ECS ) {
             H_ASSERT( data.date == Core::undefinedIndex() , "date not allowed" );
-<<<<<<< HEAD
-            S = data.getUnitval( U_DEGC );
-        } else if( varName == D_TGAV_CONSTRAIN ) {
-            H_ASSERT( data.date != Core::undefinedIndex(), "date required" );
-            tgav_constrain.set( data.date, data.getUnitval( U_DEGC ) );
-            } else if( varName == D_SO2I_B ) {
-                H_ASSERT( data.date == Core::undefinedIndex() , "date not allowed" );
-                so2i_b = data.getUnitval( U_UNITLESS );
-           } else if( varName == D_SO2D_B ) {
-                H_ASSERT( data.date == Core::undefinedIndex() , "date not allowed" );
-                so2d_b = data.getUnitval( U_UNITLESS );
-            } else if( varName == D_OC_B ) {
-                H_ASSERT( data.date == Core::undefinedIndex() , "date not allowed" );
-                oc_b = data.getUnitval( U_UNITLESS );
-        } else if( varName == D_BC_B ) {
-                H_ASSERT( data.date == Core::undefinedIndex() , "date not allowed" );
-                bc_b = data.getUnitval( U_UNITLESS );
-=======
             S = unitval::parse_unitval( data.value_str, data.units_str, U_DEGC );
         } else if( varName == D_DIFFUSIVITY ) {
             H_ASSERT( data.date == Core::undefinedIndex(), "date not allowed" );
@@ -174,7 +156,6 @@
         } else if( varName == D_TGAV_CONSTRAIN ) {
             H_ASSERT( data.date != Core::undefinedIndex(), "date required" );
             tgav_constrain.set( data.date, unitval::parse_unitval( data.value_str, data.units_str, U_DEGC ) );
->>>>>>> f01b9030
         } else {
             H_THROW( "Unknown variable name while parsing " + getComponentName() + ": "
                     + varName );
