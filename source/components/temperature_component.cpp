/*
 *  temp_component.cpp
 *  hector
 *
 *  Created by Ben on 05/25/2011.
 *
 */

#include "components/temperature_component.hpp"
#include "core/core.hpp"
#include "core/dependency_finder.hpp"
#include "h_util.hpp"
#include "visitors/avisitor.hpp"

namespace Hector {
    
    using namespace std;
    
    //------------------------------------------------------------------------------
    /*! \brief Constructor
     */
    TemperatureComponent::TemperatureComponent() {
    }
    
    //------------------------------------------------------------------------------
    /*! \brief Destructor
     */
    TemperatureComponent::~TemperatureComponent() {
    }
    
    //------------------------------------------------------------------------------
    // documentation is inherited
    string TemperatureComponent::getComponentName() const {
        const string name = TEMPERATURE_COMPONENT_NAME;
        
        return name;
    }
    
    //------------------------------------------------------------------------------
    // documentation is inherited
    void TemperatureComponent::init( Core* coreptr ) {
        logger.open( getComponentName(), false, Logger::DEBUG );
        H_LOG( logger, Logger::DEBUG ) << "hello " << getComponentName() << std::endl;
        
        tgaveq.set( 0.0, U_DEGC, 0.0 );
        tgav.set( 0.0, U_DEGC, 0.0 );
        core = coreptr;
        
        tgav_constrain.allowInterp( true );
        tgav_constrain.name = D_TGAV_CONSTRAIN;
        
        // Register the data we can provide
        core->registerCapability( D_GLOBAL_TEMP, getComponentName() );
        core->registerCapability( D_GLOBAL_TEMPEQ, getComponentName() );
        
        // Register our dependencies
        core->registerDependency( D_RF_TOTAL, getComponentName() );
    }
    
    //------------------------------------------------------------------------------
    // documentation is inherited
    unitval TemperatureComponent::sendMessage( const std::string& message,
                                              const std::string& datum,
                                              const message_data info ) throw ( h_exception )
    {
        unitval returnval;
        
        if( message==M_GETDATA ) {          //! Caller is requesting data
            return getData( datum, info.date );
            
        } else if( message==M_SETDATA ) {   //! Caller is requesting to set data
            //TODO: call setData below
            //TODO: change core so that parsing is routed through sendMessage
            //TODO: make setData private
            
        } else {                        //! We don't handle any other messages
            H_THROW( "Caller sent unknown message: "+message );
        }
        
        return returnval;
    }
    
    //------------------------------------------------------------------------------
    // documentation is inherited
    void TemperatureComponent::setData( const string& varName,
                                       const message_data& data ) throw ( h_exception )
    {
        H_LOG( logger, Logger::DEBUG ) << "Setting " << varName << "[" << data.date << "]=" << data.value_str << std::endl;
        
        try {
            if( varName == D_ECS ) {
                H_ASSERT( data.date == Core::undefinedIndex() , "date not allowed" );
                S = unitval::parse_unitval( data.value_str, data.units_str, U_DEGC );
            } else if( varName == D_TGAV_CONSTRAIN ) {
                H_ASSERT( data.date != Core::undefinedIndex(), "date required" );
                tgav_constrain.set( data.date, unitval::parse_unitval( data.value_str, data.units_str, U_DEGC ) );
            } else {
                H_THROW( "Unknown variable name while parsing " + getComponentName() + ": "
                        + varName );
            }
        } catch( h_exception& parseException ) {
            H_RETHROW( parseException, "Could not parse var: "+varName );
        }
    }
    
<<<<<<< HEAD
    // If the user has supplied temperature data, use that (except if past its end)
    if( tgav_constrain.size() && runToDate < tgav_constrain.lastdate() ) {
        H_LOG( logger, Logger::WARNING ) << "** Overwriting temperature with user-supplied value" << std::endl;
        tgav = tgav_constrain.get( runToDate );
=======
    //------------------------------------------------------------------------------
    // documentation is inherited
    void TemperatureComponent::prepareToRun() throw ( h_exception ) {
        
        H_LOG( logger, Logger::DEBUG ) << "prepareToRun " << std::endl;
        
        if( tgav_constrain.size() ) {
            Logger& glog = Logger::getGlobalLogger();
            H_LOG( glog, Logger::WARNING ) << "Temperature will be overwritten by user-supplied values!" << std::endl;
        }
>>>>>>> 2f09dd24
    }
    
    //------------------------------------------------------------------------------
    // documentation is inherited
    void TemperatureComponent::run( const double runToDate ) throw ( h_exception ) {
        
        // We track total radiative forcing using internal variable `internal_Ftot`
        // Need to do this because if we're subject to a user constraint (being forced
        // to match a temperature record), need to track the Ftot that *would* have
        // produced the observed temperature record. This way there's a smooth
        // transition when we exit the constraint period, after which internal_Ftot
        // will rise in parallel with the value reported by ForcingComponent.

        // If we never had any temperature constraint, `internal_Ftot` will match `Ftot`.
        static double internal_Ftot = 0.0; // W/m2
        static double last_Ftot = 0.0;
        
        // If the user has supplied temperature data, use that (except if past its end)
        if( tgav_constrain.size() && runToDate <= tgav_constrain.lastdate() ) {
            H_LOG( logger, Logger::NOTICE ) << "** Using user-supplied temperature" << std::endl;
            tgav = tgav_constrain.get( runToDate );
            tgaveq = tgav;

            // Update last_Ftot and internal_Ftot for when we exit constraint
            last_Ftot = core->sendMessage( M_GETDATA, D_RF_TOTAL ).value( U_W_M2 );
            const double heatflux = core->sendMessage( M_GETDATA, D_HEAT_FLUX ).value( U_W_M2 );
            internal_Ftot = 3.7 * tgav / S + heatflux;  // inverting normal T=S/3.7*F eqn
        } else {  // not constrained
            // S is the equilibrium climate sensitivity for a doubling of CO2
            // this corresponds, according to Knutti and Hegerl (2008), to ~3.7 W/m2
            // Use this to compute a temperature resulting from total forcing
            const double Ftot = core->sendMessage( M_GETDATA, D_RF_TOTAL ).value( U_W_M2 );
            internal_Ftot += ( Ftot - last_Ftot );
            last_Ftot = Ftot;
            
            tgaveq = S / 3.7 * internal_Ftot;
            const double heatflux = core->sendMessage( M_GETDATA, D_HEAT_FLUX ).value( U_W_M2 );
            tgav = S / 3.7 * ( internal_Ftot - heatflux );
        }
        
        H_LOG( logger, Logger::DEBUG ) << " internal_Ftot=" << internal_Ftot << " tgav=" << tgav << " in " << runToDate << std::endl;
    }
    
    //------------------------------------------------------------------------------
    // documentation is inherited
    unitval TemperatureComponent::getData( const std::string& varName,
                                          const double date ) throw ( h_exception ) {
        unitval returnval;
        
        H_ASSERT( date == Core::undefinedIndex(), "Only current temperatures provided" );
        
        if( varName == D_GLOBAL_TEMP ) {
            returnval = tgav;
        } else if( varName == D_GLOBAL_TEMPEQ ) {
            returnval = tgaveq;
        } else {
            H_THROW( "Caller requested unknown datum: " + varName );
        }
        
        return returnval;
    }
    
    //------------------------------------------------------------------------------
    // documentation is inherited
    void TemperatureComponent::shutDown() {
        H_LOG( logger, Logger::DEBUG ) << "goodbye " << getComponentName() << std::endl;
        logger.close();
    }
    
    //------------------------------------------------------------------------------
    // documentation is inherited
    void TemperatureComponent::accept( AVisitor* visitor ) {
        visitor->visit( this );
    }
    
}<|MERGE_RESOLUTION|>--- conflicted
+++ resolved
@@ -103,12 +103,6 @@
         }
     }
     
-<<<<<<< HEAD
-    // If the user has supplied temperature data, use that (except if past its end)
-    if( tgav_constrain.size() && runToDate < tgav_constrain.lastdate() ) {
-        H_LOG( logger, Logger::WARNING ) << "** Overwriting temperature with user-supplied value" << std::endl;
-        tgav = tgav_constrain.get( runToDate );
-=======
     //------------------------------------------------------------------------------
     // documentation is inherited
     void TemperatureComponent::prepareToRun() throw ( h_exception ) {
@@ -119,7 +113,6 @@
             Logger& glog = Logger::getGlobalLogger();
             H_LOG( glog, Logger::WARNING ) << "Temperature will be overwritten by user-supplied values!" << std::endl;
         }
->>>>>>> 2f09dd24
     }
     
     //------------------------------------------------------------------------------
