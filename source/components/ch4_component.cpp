--- conflicted
+++ resolved
@@ -14,6 +14,7 @@
 #include "visitors/avisitor.hpp"
 
 namespace Hector {
+  
 using namespace std;
 
 //------------------------------------------------------------------------------
@@ -51,13 +52,10 @@
     // Inform core what data we can provide
     core->registerCapability( D_ATMOSPHERIC_CH4, getComponentName() );
     core->registerCapability( D_PREINDUSTRIAL_CH4, getComponentName() );
-<<<<<<< HEAD
+
+    core->registerDependency( D_LIFETIME_OH, getComponentName() ); 
     // input data that we can accept
     core->registerInput(D_EMISSIONS_CH4, getComponentName());
-=======
-
-    core->registerDependency( D_LIFETIME_OH, getComponentName() ); 
->>>>>>> 7527cb7d
 }
 
 //------------------------------------------------------------------------------
@@ -72,8 +70,7 @@
         return getData( datum, info.date );
         
     } else if( message==M_SETDATA ) {   //! Caller is requesting to set data
-      H_THROW("CH4: sendMessage not yet implemented for message=M_SETDATA.");
-        //TODO: call setData below
+        //XXX: call setData below
         //TODO: change core so that parsing is routed through sendMessage
         //TODO: make setData private
         
@@ -108,7 +105,7 @@
          } else if( varName == D_NATURAL_CH4 ) {
             H_ASSERT( data.date == Core::undefinedIndex(), "date not allowed" );
             CH4N = unitval::parse_unitval( data.value_str, data.units_str, U_TG_CH4 );
-         }
+        }
 		else {
             H_THROW( "Unknown variable name while parsing " + getComponentName() + ": "
                     + varName );
@@ -125,7 +122,7 @@
     H_LOG( logger, Logger::DEBUG ) << "prepareToRun " << std::endl;
 	oldDate = core->getStartDate();
     CH4.set(oldDate, M0);  // set the first year's value  
- }
+}
 
 //------------------------------------------------------------------------------
 // documentation is inherited
@@ -157,7 +154,7 @@
 
    CH4.set( runToDate, unitval( previous_ch4 + dCH4, U_PPBV_CH4 ) );
 
-   oldDate = runToDate;
+    oldDate = runToDate;
    H_LOG( logger, Logger::DEBUG ) << "Year " << runToDate << " CH4 concentraion = " << CH4.get( runToDate ) << std::endl;
 }
 
