--- conflicted
+++ resolved
@@ -16,18 +16,82 @@
 #include "visitors/avisitor.hpp"
 
 namespace Hector {
-    
-    using namespace std;
-    
-    //------------------------------------------------------------------------------
-    /*! \brief Constructor
-     */
-    
-    OceanComponent::OceanComponent() {
-        spinup_chem = true;
-    }
-    
-<<<<<<< HEAD
+  
+using namespace std;
+
+//------------------------------------------------------------------------------
+/*! \brief Constructor
+ */
+
+OceanComponent::OceanComponent() {
+    spinup_chem = true;
+}
+
+//------------------------------------------------------------------------------
+/*! \brief Destructor
+ */
+OceanComponent::~OceanComponent() {
+}
+
+//------------------------------------------------------------------------------
+// documentation is inherited
+string OceanComponent::getComponentName() const {
+    const string name = OCEAN_COMPONENT_NAME;
+    
+    return name;
+}
+
+//------------------------------------------------------------------------------
+// documentation is inherited
+void OceanComponent::init( Core* coreptr ) {
+    logger.open( getComponentName(), false, Logger::DEBUG );
+    H_LOG( logger, Logger::DEBUG ) << "hello " << getComponentName() << std::endl;
+	
+    max_timestep = OCEAN_MAX_TIMESTEP;
+    reduced_timestep_timeout = 0;
+    
+	surfaceHL.logger = &logger;
+	surfaceLL.logger = &logger;
+	inter.logger = &logger;
+	deep.logger = &logger;
+    
+    core = coreptr;
+    
+	oceanflux_constrain.allowInterp( true );
+    oceanflux_constrain.name = "atm_ocean_constrain";
+	
+    Tgav.set( 0.0, U_DEGC );
+	heatflux.set( 0.0, U_W_M2 );
+        k_max.set( 0.8, U_W_M2_K );    // default
+        t_mid.set( 2.75, U_K );        // default
+        k_min.set( 0.0, U_W_M2_K );   // default
+        slope.set( -3.0, U_1_K );      // default
+        
+	lastflux_annualized.set( 0.0, U_PGC );
+        
+    // Register the data we can provide
+    core->registerCapability( D_OCEAN_CFLUX, getComponentName() );
+	core->registerCapability( D_OCEAN_C, getComponentName() );
+    core->registerCapability( D_HEAT_FLUX, getComponentName() );
+    core->registerCapability( D_CARBON_HL, getComponentName() );
+    core->registerCapability( D_CARBON_LL, getComponentName() );
+    core->registerCapability( D_CARBON_IO, getComponentName() );
+    core->registerCapability( D_CARBON_DO, getComponentName() );
+    core->registerCapability( D_TT, getComponentName() );
+    core->registerCapability( D_TU, getComponentName() );
+    core->registerCapability( D_TWI, getComponentName() );
+    core->registerCapability( D_TID, getComponentName() );
+    core->registerCapability( D_HEAT_UPTAKE_EFF, getComponentName() );
+}
+
+//------------------------------------------------------------------------------
+// documentation is inherited
+unitval OceanComponent::sendMessage( const std::string& message,
+                                    const std::string& datum,
+                                    const message_data info ) throw ( h_exception )
+{
+    unitval returnval;
+    
     if( message==M_GETDATA ) {          //! Caller is requesting data
         return getData( datum, info.date );
         
@@ -45,142 +109,60 @@
         
     } else {                        //! We don't handle any other messages
         H_THROW( "Caller sent unknown message: "+message );
-=======
-    //------------------------------------------------------------------------------
-    /*! \brief Destructor
-     */
-    OceanComponent::~OceanComponent() {
->>>>>>> 7527cb7d
-    }
-    
-    //------------------------------------------------------------------------------
-    // documentation is inherited
-    string OceanComponent::getComponentName() const {
-        const string name = OCEAN_COMPONENT_NAME;
-        
-        return name;
-    }
-    
-    //------------------------------------------------------------------------------
-    // documentation is inherited
-    void OceanComponent::init( Core* coreptr ) {
-        logger.open( getComponentName(), false, Logger::DEBUG );
-        H_LOG( logger, Logger::DEBUG ) << "hello " << getComponentName() << std::endl;
-        
-        max_timestep = OCEAN_MAX_TIMESTEP;
-        reduced_timestep_timeout = 0;
-        
-        surfaceHL.logger = &logger;
-        surfaceLL.logger = &logger;
-        inter.logger = &logger;
-        deep.logger = &logger;
-        
-        core = coreptr;
-        
-        oceanflux_constrain.allowInterp( true );
-        oceanflux_constrain.name = "atm_ocean_constrain";
-        
-        Tgav.set( 0.0, U_DEGC );
-        heatflux.set( 0.0, U_W_M2 );
-        k_max.set( 0.8, U_W_M2_K );    // default
-        t_mid.set( 2.75, U_K );        // default
-        k_min.set( 0.0, U_W_M2_K );   // default
-        slope.set( -3.0, U_1_K );      // default
-        
-        lastflux_annualized.set( 0.0, U_PGC );
-        
-        // Register the data we can provide
-        core->registerCapability( D_OCEAN_CFLUX, getComponentName() );
-        core->registerCapability( D_OCEAN_C, getComponentName() );
-        core->registerCapability( D_HEAT_FLUX, getComponentName() );
-        core->registerCapability( D_CARBON_HL, getComponentName() );
-        core->registerCapability( D_CARBON_LL, getComponentName() );
-        core->registerCapability( D_CARBON_IO, getComponentName() );
-        core->registerCapability( D_CARBON_DO, getComponentName() );
-        core->registerCapability( D_TT, getComponentName() );
-        core->registerCapability( D_TU, getComponentName() );
-        core->registerCapability( D_TWI, getComponentName() );
-        core->registerCapability( D_TID, getComponentName() );
-    }
-    
-    //------------------------------------------------------------------------------
-    // documentation is inherited
-    unitval OceanComponent::sendMessage( const std::string& message,
-                                        const std::string& datum,
-                                        const message_data info ) throw ( h_exception )
-    {
-        unitval returnval;
-        
-        if( message==M_GETDATA ) {          //! Caller is requesting data
-            return getData( datum, info.date );
-            
-        } else if( message==M_SETDATA ) {   //! Caller is requesting to set data
-            //TODO: call setData below
-            //TODO: change core so that parsing is routed through sendMessage
-            //TODO: make setData private
-            
-        } else if( message == M_DUMP_TO_DEEP_OCEAN ) {
-            // info struct holds the amount being dumped/extracted from deep ocean
-            unitval carbon = info.value_unitval;
-            H_LOG( logger, Logger::DEBUG ) << "Atmosphere dumping " << carbon << " Pg C to deep ocean" << std::endl;
-            deep.set_carbon( deep.get_carbon() + carbon );
-            
-        } else {                        //! We don't handle any other messages
-            H_THROW( "Caller sent unknown message: "+message );
-        }
-        
-        return returnval;
-    }
-    
-    //------------------------------------------------------------------------------
-    // documentation is inherited
-    void OceanComponent::setData( const string& varName,
-                                 const message_data& data ) throw ( h_exception )
-    {
-        using namespace boost;
-        
-        H_LOG( logger, Logger::DEBUG ) << "Setting " << varName << "[" << data.date << "]=" << data.value_str << std::endl;
-        
-        try {
-            if( varName == D_CARBON_HL ) {
-                H_ASSERT( data.date == Core::undefinedIndex() , "date not allowed" );
-                surfaceHL.set_carbon( unitval::parse_unitval( data.value_str, data.units_str, U_PGC ) );
-                //} else if( varName == D_CIRC_TOPT ) {
-                //  H_ASSERT( data.date == Core::undefinedIndex() , "date not allowed" );
-                // circ_Topt = unitval::parse_unitval( data.value_str, data.units_str, U_DEGC );
-                //} else if( varName == D_CIRC_T50_HIGH ) {
-                //  H_ASSERT( data.date == Core::undefinedIndex() , "date not allowed" );
-                // circ_T50_high = unitval::parse_unitval( data.value_str, data.units_str, U_DEGC );
-                //} else if( varName == D_CIRC_T50_LOW ) {
-                //  H_ASSERT( data.date == Core::undefinedIndex() , "date not allowed" );
-                //circ_T50_low = unitval::parse_unitval( data.value_str, data.units_str, U_DEGC );
-            } else if( varName == D_CARBON_LL ) {
-                H_ASSERT( data.date == Core::undefinedIndex() , "date not allowed" );
-                surfaceLL.set_carbon( unitval::parse_unitval( data.value_str, data.units_str, U_PGC ) );
-            } else if( varName == D_CARBON_IO ) {
-                H_ASSERT( data.date == Core::undefinedIndex() , "date not allowed" );
-                inter.set_carbon( unitval::parse_unitval( data.value_str, data.units_str, U_PGC ) );
-            } else if( varName == D_CARBON_DO ) {
-                H_ASSERT( data.date == Core::undefinedIndex() , "date not allowed" );
-                deep.set_carbon( unitval::parse_unitval( data.value_str, data.units_str, U_PGC ) );
-            } else if( varName == D_TT ) {
-                H_ASSERT( data.date == Core::undefinedIndex() , "date not allowed" );
-                tt.set( lexical_cast<double>( data.value_str ), U_M3_S );
-            } else if( varName == D_TU ) {
-                H_ASSERT( data.date == Core::undefinedIndex() , "date not allowed" );
-                tu.set( lexical_cast<double>( data.value_str ), U_M3_S );
-            } else if( varName == D_TWI ) {
-                H_ASSERT( data.date == Core::undefinedIndex() , "date not allowed" );
-                twi.set( lexical_cast<double>( data.value_str ), U_M3_S ) ;
-            } else if( varName == D_TID ) {
-                H_ASSERT( data.date == Core::undefinedIndex() , "date not allowed" );
-                tid.set( lexical_cast<double>( data.value_str ), U_M3_S) ;
-            } else if( varName == D_SPINUP_CHEM ) {
-                H_ASSERT( data.date == Core::undefinedIndex() , "date not allowed" );
-                spinup_chem = lexical_cast<bool>( data.value_str );
-            } else if( varName == D_ATM_OCEAN_CONSTRAIN ) {
-                H_ASSERT( data.date != Core::undefinedIndex(), "date required" );
-                oceanflux_constrain.set( data.date, unitval::parse_unitval( data.value_str, data.units_str, U_PGC_YR ) );
+    }
+    
+    return returnval;
+}
+
+//------------------------------------------------------------------------------
+// documentation is inherited
+void OceanComponent::setData( const string& varName,
+                              const message_data& data ) throw ( h_exception )
+{
+    using namespace boost;
+    
+    H_LOG( logger, Logger::DEBUG ) << "Setting " << varName << "[" << data.date << "]=" << data.value_str << std::endl;
+    
+    try {
+        if( varName == D_CARBON_HL ) {
+            H_ASSERT( data.date == Core::undefinedIndex() , "date not allowed" );
+            surfaceHL.set_carbon( unitval::parse_unitval( data.value_str, data.units_str, U_PGC ) );
+          //} else if( varName == D_CIRC_TOPT ) {
+          //  H_ASSERT( data.date == Core::undefinedIndex() , "date not allowed" );
+          // circ_Topt = unitval::parse_unitval( data.value_str, data.units_str, U_DEGC );
+		//} else if( varName == D_CIRC_T50_HIGH ) {
+          //  H_ASSERT( data.date == Core::undefinedIndex() , "date not allowed" );
+           // circ_T50_high = unitval::parse_unitval( data.value_str, data.units_str, U_DEGC );
+		//} else if( varName == D_CIRC_T50_LOW ) {
+          //  H_ASSERT( data.date == Core::undefinedIndex() , "date not allowed" );
+            //circ_T50_low = unitval::parse_unitval( data.value_str, data.units_str, U_DEGC );
+		} else if( varName == D_CARBON_LL ) {
+            H_ASSERT( data.date == Core::undefinedIndex() , "date not allowed" );
+            surfaceLL.set_carbon( unitval::parse_unitval( data.value_str, data.units_str, U_PGC ) );
+        } else if( varName == D_CARBON_IO ) {
+            H_ASSERT( data.date == Core::undefinedIndex() , "date not allowed" );
+            inter.set_carbon( unitval::parse_unitval( data.value_str, data.units_str, U_PGC ) );
+        } else if( varName == D_CARBON_DO ) {
+            H_ASSERT( data.date == Core::undefinedIndex() , "date not allowed" );
+            deep.set_carbon( unitval::parse_unitval( data.value_str, data.units_str, U_PGC ) );
+        } else if( varName == D_TT ) {
+            H_ASSERT( data.date == Core::undefinedIndex() , "date not allowed" );
+            tt.set( lexical_cast<double>( data.value_str ), U_M3_S );
+        } else if( varName == D_TU ) {
+            H_ASSERT( data.date == Core::undefinedIndex() , "date not allowed" );
+            tu.set( lexical_cast<double>( data.value_str ), U_M3_S );
+       } else if( varName == D_TWI ) {
+            H_ASSERT( data.date == Core::undefinedIndex() , "date not allowed" );
+            twi.set( lexical_cast<double>( data.value_str ), U_M3_S ) ;
+      } else if( varName == D_TID ) {
+            H_ASSERT( data.date == Core::undefinedIndex() , "date not allowed" );
+            tid.set( lexical_cast<double>( data.value_str ), U_M3_S) ;
+		} else if( varName == D_SPINUP_CHEM ) {
+            H_ASSERT( data.date == Core::undefinedIndex() , "date not allowed" );
+            spinup_chem = lexical_cast<bool>( data.value_str );
+        } else if( varName == D_ATM_OCEAN_CONSTRAIN ) {
+            H_ASSERT( data.date != Core::undefinedIndex(), "date required" );
+            oceanflux_constrain.set( data.date, unitval::parse_unitval( data.value_str, data.units_str, U_PGC_YR ) );
                 
                 // Heat uptake-related parameters
             } else if( varName == D_MAX_HEAT_UPTAKE_EFF ) {
@@ -195,184 +177,184 @@
             } else if( varName == D_SLOPE_HEAT_UPTAKE_EFF ) {
                 H_ASSERT( data.date == Core::undefinedIndex() , "date not allowed" );
                 slope.set( lexical_cast<double>( data.value_str ), U_1_K );
-                
-            } else {
-                H_THROW( "Unknown variable name while parsing " + getComponentName() + ": "
-                        + varName );
-            }
-        } catch( bad_lexical_cast& castException ) {
-            H_THROW( "Could not convert var: "+varName+", value: " + data.value_str + ", exception: "
-                    +castException.what() );
-        } catch( h_exception& parseException ) {
-            H_RETHROW( parseException, "Could not parse var: "+varName );
+            
+        } else {
+            H_THROW( "Unknown variable name while parsing " + getComponentName() + ": "
+                    + varName );
         }
-    }
-    
-    //------------------------------------------------------------------------------
-    // documentation is inherited
-    // TO DO: should we put these in the ini file instead?
-    void OceanComponent::prepareToRun() throw ( h_exception ) {
-        
-        H_LOG( logger, Logger::DEBUG ) << "prepareToRun " << std::endl;
-        
-        // Set up our ocean box model. Carbon values here can be overridden by user input
-        H_LOG( logger, Logger::DEBUG ) << "Setting up ocean box model" << std::endl;
-        surfaceHL.initbox( unitval( 140, U_PGC ), "HL" );
-        //  surfaceHL.warmingfactor = 1.5;    // HL box warm 50% faster than world
-        surfaceHL.surfacebox = true;
-        surfaceHL.preindustrial_flux.set( 1.000, U_PGC_YR );         // used if no spinup chemistry
-        surfaceHL.active_chemistry = spinup_chem;
-        
-        surfaceLL.initbox( unitval( 770, U_PGC ),  "LL" );
-        surfaceLL.surfacebox = true;
-        surfaceLL.preindustrial_flux.set( -1.000, U_PGC_YR );        // used if no spinup chemistry
-        surfaceLL.active_chemistry = spinup_chem;
-        
-        inter.initbox( unitval( 8400, U_PGC ),  "intermediate" );
-        deep.initbox( unitval( 26000, U_PGC ),  "deep" );
-        
-        double time = 60*60*24*365.25;  // seconds per year
-        
-        // ocean_volume = 1.36e18 m3
-        double thick_LL = 100;
-        double thick_HL = 100;
-        double thick_inter = 1000-thick_LL;
-        double thick_deep = 3777-thick_inter-thick_LL; // 3777m - 1000m - 100m
-        
-        //	const double ocean_sarea = 5.101e14; // surface area m2
-        const double ocean_area = 3.6e14; // m2;
-        const double part_high = 0.15;
-        const double part_low = 1-part_high;
-        const double LL_volume = ocean_area * part_low * thick_LL;
-        const double HL_volume = ocean_area * part_high * thick_HL;
-        const double I_volume = ocean_area* thick_inter;
-        const double D_volume = ocean_area* thick_deep;
-        
-        // transport * seconds / volume of box
-        // Advection --> transport of carbon from one box to the next (k values, fraction/yr )
-        double LL_HL = ( tt.value( U_M3_S ) * time ) / LL_volume;
-        double HL_DO = ( ( tt + tu).value( U_M3_S ) * time ) / HL_volume;
-        double DO_IO = ( ( tt + tu).value( U_M3_S ) * time ) / D_volume;
-        double IO_HL = ( tu.value( U_M3_S) * time )  / I_volume;
-        double IO_LL = ( tt.value( U_M3_S) * time )  / I_volume;
-        
-        // Exchange parameters --> not explicitly modeling diffusion
-        double IO_LLex = ( twi.value( U_M3_S) *time ) / I_volume;
-        double LL_IOex = ( twi.value( U_M3_S) * time ) / LL_volume;
-        double DO_IOex = ( tid.value( U_M3_S) *time ) / D_volume;
-        double IO_DOex = ( tid.value( U_M3_S) * time ) / I_volume;
-        
-        // make_connection( box to connect to, k value, window size (0=present only) )
-        surfaceLL.make_connection( &surfaceHL, LL_HL, 1 );
-        surfaceLL.make_connection( &inter, LL_IOex, 1 );
-        surfaceHL.make_connection( &deep, HL_DO, 1 );
-        inter.make_connection( &surfaceLL, IO_LL + IO_LLex, 1 );
-        inter.make_connection( &surfaceHL, IO_HL, 1 );
-        inter.make_connection( &deep, IO_DOex, 1 );
-        deep.make_connection( &inter, DO_IO + DO_IOex, 1 );
-        
-        //inputs for surface chemistry boxes
-        //surfaceHL.mychemistry.alk = // mol/kg
+    } catch( bad_lexical_cast& castException ) {
+        H_THROW( "Could not convert var: "+varName+", value: " + data.value_str + ", exception: "
+                +castException.what() );
+    } catch( h_exception& parseException ) {
+        H_RETHROW( parseException, "Could not parse var: "+varName );
+    }
+}
+
+//------------------------------------------------------------------------------
+// documentation is inherited
+// TO DO: should we put these in the ini file instead?
+void OceanComponent::prepareToRun() throw ( h_exception ) {
+    
+    H_LOG( logger, Logger::DEBUG ) << "prepareToRun " << std::endl;
+    
+    // Set up our ocean box model. Carbon values here can be overridden by user input
+    H_LOG( logger, Logger::DEBUG ) << "Setting up ocean box model" << std::endl;
+    surfaceHL.initbox( unitval( 140, U_PGC ), "HL" );
+//  surfaceHL.warmingfactor = 1.5;    // HL box warm 50% faster than world
+    surfaceHL.surfacebox = true;
+    surfaceHL.preindustrial_flux.set( 1.000, U_PGC_YR );         // used if no spinup chemistry
+	surfaceHL.active_chemistry = spinup_chem;
+    
+	surfaceLL.initbox( unitval( 770, U_PGC ),  "LL" );
+    surfaceLL.surfacebox = true;
+    surfaceLL.preindustrial_flux.set( -1.000, U_PGC_YR );        // used if no spinup chemistry
+	surfaceLL.active_chemistry = spinup_chem;
+    
+	inter.initbox( unitval( 8400, U_PGC ),  "intermediate" );
+	deep.initbox( unitval( 26000, U_PGC ),  "deep" );
+    
+	double time = 60*60*24*365.25;  // seconds per year
+    	
+	// ocean_volume = 1.36e18 m3
+	double thick_LL = 100;
+	double thick_HL = 100;
+	double thick_inter = 1000-thick_LL;
+	double thick_deep = 3777-thick_inter-thick_LL; // 3777m - 1000m - 100m
+    
+    //	const double ocean_sarea = 5.101e14; // surface area m2
+	const double ocean_area = 3.6e14; // m2;
+	const double part_high = 0.15;
+	const double part_low = 1-part_high;
+	const double LL_volume = ocean_area * part_low * thick_LL;
+	const double HL_volume = ocean_area * part_high * thick_HL;
+	const double I_volume = ocean_area* thick_inter;
+	const double D_volume = ocean_area* thick_deep;
+	
+    // transport * seconds / volume of box
+	// Advection --> transport of carbon from one box to the next (k values, fraction/yr )
+	double LL_HL = ( tt.value( U_M3_S ) * time ) / LL_volume;
+	double HL_DO = ( ( tt + tu).value( U_M3_S ) * time ) / HL_volume;
+	double DO_IO = ( ( tt + tu).value( U_M3_S ) * time ) / D_volume;
+	double IO_HL = ( tu.value( U_M3_S) * time )  / I_volume;
+	double IO_LL = ( tt.value( U_M3_S) * time )  / I_volume;
+    
+    // Exchange parameters --> not explicitly modeling diffusion
+	double IO_LLex = ( twi.value( U_M3_S) *time ) / I_volume;
+	double LL_IOex = ( twi.value( U_M3_S) * time ) / LL_volume;
+	double DO_IOex = ( tid.value( U_M3_S) *time ) / D_volume;
+	double IO_DOex = ( tid.value( U_M3_S) * time ) / I_volume;
+    
+    // make_connection( box to connect to, k value, window size (0=present only) )
+	surfaceLL.make_connection( &surfaceHL, LL_HL, 1 );
+	surfaceLL.make_connection( &inter, LL_IOex, 1 );
+	surfaceHL.make_connection( &deep, HL_DO, 1 );
+	inter.make_connection( &surfaceLL, IO_LL + IO_LLex, 1 );
+	inter.make_connection( &surfaceHL, IO_HL, 1 );
+	inter.make_connection( &deep, IO_DOex, 1 );
+	deep.make_connection( &inter, DO_IO + DO_IOex, 1 );
+	
+	//inputs for surface chemistry boxes
+	//surfaceHL.mychemistry.alk = // mol/kg
         surfaceHL.deltaT.set( -13.0, U_DEGC );  // delta T is added 288.15 to return the initial temperature value of the surface box
-        surfaceHL.mychemistry.S             = 34.5; // Salinity
-        surfaceHL.mychemistry.volumeofbox   = HL_volume; //5.4e15; //m3
-        surfaceHL.mychemistry.As            = ocean_area * part_high ; // surface area m2
-        surfaceHL.mychemistry.U             = 6.7; // average wind speed m/s
-        
-        //surfaceLL.mychemistry.alk = // mol/kg
+	surfaceHL.mychemistry.S             = 34.5; // Salinity
+	surfaceHL.mychemistry.volumeofbox   = HL_volume; //5.4e15; //m3
+	surfaceHL.mychemistry.As            = ocean_area * part_high ; // surface area m2
+	surfaceHL.mychemistry.U             = 6.7; // average wind speed m/s
+		
+	//surfaceLL.mychemistry.alk = // mol/kg
         surfaceLL.deltaT.set( 7.0, U_DEGC );    // delta T is added to 288.15 to return the initial temperature value of the surface box
-        surfaceLL.mychemistry.S             = 34.5; // Salinity
-        surfaceLL.mychemistry.volumeofbox   = LL_volume; //3.06e16; //m3
-        surfaceLL.mychemistry.As            = ocean_area * part_low; // surface area m2
-        surfaceLL.mychemistry.U             = 6.7; // average wind speed m/s
-        
-        // Log the state of all our boxes, so we know things are as they should be
-        surfaceLL.log_state();
-        surfaceHL.log_state();
-        inter.log_state();
-        deep.log_state();
-    }
-    
-    //------------------------------------------------------------------------------
-    /*! \brief      Internal function to add up all model C pools
-     *  \returns    unitval, total carbon in the ocean
-     */
-    unitval OceanComponent::totalcpool() const {
-        return deep.get_carbon() + inter.get_carbon() + surfaceLL.get_carbon() + surfaceHL.get_carbon();
-    }
-    
-    //------------------------------------------------------------------------------
-    /*! \brief                  Internal function to calculate atmosphere-ocean C flux
-     *  \param[in] date         double, date of calculation (in case constraint used)
-     *  \param[in] Ca           unitval, atmospheric CO2
-     *  \param[in] cpoolscale   double, how much to scale surface C pools by
-     *  \returns                unitval, annual atmosphere-ocean C flux
-     */
-    unitval OceanComponent::annual_totalcflux( const double date, const unitval& Ca, const double cpoolscale ) const {
-        
-        unitval flux( 0.0, U_PGC_YR );
-        
-        if( in_spinup && !spinup_chem ) {
-            flux = surfaceHL.preindustrial_flux + surfaceLL.preindustrial_flux;
-        } else {
-            flux = surfaceHL.mychemistry.calc_annual_surface_flux( Ca, cpoolscale )
-            + surfaceLL.mychemistry.calc_annual_surface_flux( Ca, cpoolscale );
+	surfaceLL.mychemistry.S             = 34.5; // Salinity
+	surfaceLL.mychemistry.volumeofbox   = LL_volume; //3.06e16; //m3
+	surfaceLL.mychemistry.As            = ocean_area * part_low; // surface area m2
+	surfaceLL.mychemistry.U             = 6.7; // average wind speed m/s
+    
+    // Log the state of all our boxes, so we know things are as they should be
+    surfaceLL.log_state();
+    surfaceHL.log_state();
+    inter.log_state();
+    deep.log_state();
+}
+
+//------------------------------------------------------------------------------
+/*! \brief      Internal function to add up all model C pools
+ *  \returns    unitval, total carbon in the ocean
+ */
+unitval OceanComponent::totalcpool() const {
+	return deep.get_carbon() + inter.get_carbon() + surfaceLL.get_carbon() + surfaceHL.get_carbon();
+}
+
+//------------------------------------------------------------------------------
+/*! \brief                  Internal function to calculate atmosphere-ocean C flux
+ *  \param[in] date         double, date of calculation (in case constraint used)
+ *  \param[in] Ca           unitval, atmospheric CO2
+ *  \param[in] cpoolscale   double, how much to scale surface C pools by
+ *  \returns                unitval, annual atmosphere-ocean C flux
+ */
+unitval OceanComponent::annual_totalcflux( const double date, const unitval& Ca, const double cpoolscale ) const {
+	
+    unitval flux( 0.0, U_PGC_YR );
+    
+    if( in_spinup && !spinup_chem ) {
+        flux = surfaceHL.preindustrial_flux + surfaceLL.preindustrial_flux;
+    } else {
+        flux = surfaceHL.mychemistry.calc_annual_surface_flux( Ca, cpoolscale )
+                            + surfaceLL.mychemistry.calc_annual_surface_flux( Ca, cpoolscale );
+    }
+
+        if( !in_spinup && oceanflux_constrain.size() && date <= oceanflux_constrain.lastdate() ) {
+        flux = oceanflux_constrain.get( date );
+    }
+
+    return flux;
+}
+
+//------------------------------------------------------------------------------
+// documentation is inherited
+void OceanComponent::run( const double runToDate ) throw ( h_exception ) {
+
+    Ca = core->sendMessage( M_GETDATA, D_ATMOSPHERIC_CO2 );
+    Tgav = core->sendMessage( M_GETDATA, D_GLOBAL_TEMP );
+    in_spinup = core->inSpinup();
+	annualflux_sum.set( 0.0, U_PGC );
+	annualflux_sumHL.set( 0.0, U_PGC );
+	annualflux_sumLL.set( 0.0, U_PGC );
+    timesteps = 0;
+    
+    // Initialize ocean box boundary conditions and inform them new year starting
+    surfaceHL.new_year( Tgav );
+    surfaceLL.new_year( Tgav );
+    inter.new_year( Tgav );
+    deep.new_year( Tgav );
+    
+    H_LOG( logger, Logger::DEBUG ) << "----------------------------------------------------" << std::endl;
+    H_LOG( logger, Logger::DEBUG ) << "runToDate=" << runToDate << ", spinup=" << in_spinup << std::endl;
+   H_LOG( logger, Logger::DEBUG ) << "runToDate=" << runToDate << ", Ca=" << Ca << ", spinup=" << in_spinup << std::endl;
+    
+    // If chemistry models weren't turned on during spinup, do so now
+    if( !spinup_chem && !in_spinup && !surfaceHL.active_chemistry ) {
+        H_LOG( logger, Logger::DEBUG ) << "*** Turning on chemistry models ***" << std::endl;
+        surfaceHL.active_chemistry = true;
+        surfaceLL.active_chemistry = true;
+        surfaceHL.chem_equilibrate();
+        surfaceLL.chem_equilibrate();
+
+        // Warn if the user has supplied an atmosphere-ocean C flux constraint
+        if( oceanflux_constrain.size() ) {
+            unitval constrained_flux = oceanflux_constrain.get( runToDate );
+            H_LOG( logger, Logger::WARNING ) << "Atm-ocean C fluxes will be constrained to " << constrained_flux << std::endl;
         }
-        
-        if( !in_spinup && oceanflux_constrain.size() && date <= oceanflux_constrain.lastdate() ) {
-            flux = oceanflux_constrain.get( date );
-        }
-        
-        return flux;
-    }
-    
-    //------------------------------------------------------------------------------
-    // documentation is inherited
-    void OceanComponent::run( const double runToDate ) throw ( h_exception ) {
-        
-        Ca = core->sendMessage( M_GETDATA, D_ATMOSPHERIC_CO2 );
-        Tgav = core->sendMessage( M_GETDATA, D_GLOBAL_TEMP );
-        in_spinup = core->inSpinup();
-        annualflux_sum.set( 0.0, U_PGC );
-        annualflux_sumHL.set( 0.0, U_PGC );
-        annualflux_sumLL.set( 0.0, U_PGC );
-        timesteps = 0;
-        
-        // Initialize ocean box boundary conditions and inform them new year starting
-        surfaceHL.new_year( Tgav );
-        surfaceLL.new_year( Tgav );
-        inter.new_year( Tgav );
-        deep.new_year( Tgav );
-        
-        H_LOG( logger, Logger::DEBUG ) << "----------------------------------------------------" << std::endl;
-        H_LOG( logger, Logger::DEBUG ) << "runToDate=" << runToDate << ", spinup=" << in_spinup << std::endl;
-        H_LOG( logger, Logger::DEBUG ) << "runToDate=" << runToDate << ", Ca=" << Ca << ", spinup=" << in_spinup << std::endl;
-        
-        // If chemistry models weren't turned on during spinup, do so now
-        if( !spinup_chem && !in_spinup && !surfaceHL.active_chemistry ) {
-            H_LOG( logger, Logger::DEBUG ) << "*** Turning on chemistry models ***" << std::endl;
-            surfaceHL.active_chemistry = true;
-            surfaceLL.active_chemistry = true;
-            surfaceHL.chem_equilibrate();
-            surfaceLL.chem_equilibrate();
-            
-            // Warn if the user has supplied an atmosphere-ocean C flux constraint
-            if( oceanflux_constrain.size() ) {
-                unitval constrained_flux = oceanflux_constrain.get( runToDate );
-                H_LOG( logger, Logger::WARNING ) << "Atm-ocean C fluxes will be constrained to " << constrained_flux << std::endl;
-            }
-        }
-        
-        // Call compute_fluxes with do_boxfluxes=false to run just chemistry
-        surfaceHL.compute_fluxes( Ca, 1.0, false );
-        surfaceLL.compute_fluxes( Ca, 1.0, false );
+   }
+
+    // Call compute_fluxes with do_boxfluxes=false to run just chemistry
+	surfaceHL.compute_fluxes( Ca, 1.0, false );
+	surfaceLL.compute_fluxes( Ca, 1.0, false );
         
         calcHeatflux( runToDate );
-        
-        // Now wait for the solver to call us
-    }
-    
-    //------------------------------------------------------------------------------
+    
+    // Now wait for the solver to call us
+}
+
+//------------------------------------------------------------------------------
     /*! \brief Calculate ocean heat flux
      */
     void OceanComponent::calcHeatflux( const double runToDate ) {
@@ -422,248 +404,248 @@
     }
     
     //------------------------------------------------------------------------------
-    // documentation is inherited
-    bool OceanComponent::run_spinup( const int step ) throw ( h_exception ) {
-        run( step );
-        return true;        // solver will be the one signalling
-    }
-    
-    //------------------------------------------------------------------------------
-    // documentation is inherited
-    unitval OceanComponent::getData( const std::string& varName,
-                                    const double date ) throw ( h_exception ) {
-        
-        unitval returnval;
-        
-        H_ASSERT( date == Core::undefinedIndex(), "Date data not available for ocean_component" );
-        
-        if( varName == D_OCEAN_CFLUX ) {
-            returnval = unitval( annualflux_sum.value( U_PGC ), U_PGC_YR );
-        } else if( varName == D_OCEAN_C ) {
-            returnval = totalcpool();
-        } else if( varName == D_HL_DO ) {
-            returnval = surfaceHL.annual_box_fluxes[ &deep ] ;
-        } else if( varName == D_HEAT_FLUX ) {
-            returnval = heatflux;
-        } else if( varName == D_PH_HL ) {
-            returnval = surfaceHL.mychemistry.pH;
-        } else if( varName == D_PH_LL ) {
-            returnval = surfaceLL.mychemistry.pH;
-        } else if( varName == D_ATM_OCEAN_FLUX_HL ) {
-            returnval = unitval( annualflux_sumHL.value( U_PGC ), U_PGC_YR );
-        } else if( varName == D_ATM_OCEAN_FLUX_LL ) {
-            returnval = unitval( annualflux_sumLL.value( U_PGC ), U_PGC_YR );
-        } else if( varName == D_PCO2_HL ) {
-            returnval = surfaceHL.mychemistry.PCO2o;
-        } else if( varName == D_PCO2_LL ) {
-            returnval = surfaceLL.mychemistry.PCO2o;
-        } else if( varName == D_DIC_HL ) {
-            returnval = surfaceHL.mychemistry.convertToDIC( surfaceHL.get_carbon() );
-        } else if( varName == D_DIC_LL ) {
-            returnval = surfaceLL.mychemistry.convertToDIC( surfaceLL.get_carbon() );
-        } else if( varName == D_CARBON_HL ) {
-            returnval = surfaceHL.get_carbon();
-        } else if( varName == D_CARBON_LL ) {
-            returnval = surfaceLL.get_carbon();
-        } else if( varName == D_CARBON_IO ) {
-            returnval = inter.get_carbon();
-        } else if( varName == D_CARBON_DO ) {
-            returnval = deep.get_carbon();
-        } else if( varName == D_TT ) {
-            returnval = tt;
-        } else if( varName == D_TU ) {
-            returnval = tu;
-        } else if( varName == D_TID ) {
-            returnval = tid;
-        } else if( varName == D_TWI ) {
-            returnval = twi;
-        } else if( varName == D_OMEGACA_HL ) {
-            returnval = surfaceHL.mychemistry.OmegaCa;
-        } else if( varName == D_OMEGACA_LL ) {
-            returnval = surfaceLL.mychemistry.OmegaCa;
-        } else if( varName == D_OMEGAAR_HL ) {
-            returnval = surfaceHL.mychemistry.OmegaAr;
-        } else if( varName == D_OMEGAAR_LL ) {
-            returnval = surfaceLL.mychemistry.OmegaAr;
-        } else if( varName == D_REVELLE_HL ) {
-            returnval = surfaceHL.calc_revelle();
-        } else if( varName == D_REVELLE_LL ) {
-            returnval = surfaceLL.calc_revelle();
-        } else if( varName == D_TEMP_HL ) {
-            returnval = surfaceHL.get_Tbox();
-        } else if( varName == D_TEMP_LL ) {
-            returnval = surfaceLL.get_Tbox();
-        } else if( varName == D_CO3_LL ) {
-            returnval = surfaceLL.mychemistry.CO3;
-        } else if( varName == D_CO3_HL ) {
-            returnval = surfaceHL.mychemistry.CO3;
-        } else if( varName == D_HEAT_UPTAKE_EFF ) {
+// documentation is inherited
+bool OceanComponent::run_spinup( const int step ) throw ( h_exception ) {
+    run( step );
+    return true;        // solver will be the one signalling
+}
+
+//------------------------------------------------------------------------------
+// documentation is inherited
+unitval OceanComponent::getData( const std::string& varName,
+                                const double date ) throw ( h_exception ) {
+    
+    unitval returnval;
+    
+    H_ASSERT( date == Core::undefinedIndex(), "Date data not available for ocean_component" );
+    
+    if( varName == D_OCEAN_CFLUX ) {
+        returnval = unitval( annualflux_sum.value( U_PGC ), U_PGC_YR );
+    } else if( varName == D_OCEAN_C ) {
+        returnval = totalcpool();
+	} else if( varName == D_HL_DO ) {
+        returnval = surfaceHL.annual_box_fluxes[ &deep ] ;
+	} else if( varName == D_HEAT_FLUX ) {
+		returnval = heatflux;
+    } else if( varName == D_PH_HL ) {
+        returnval = surfaceHL.mychemistry.pH;
+	} else if( varName == D_PH_LL ) {
+        returnval = surfaceLL.mychemistry.pH;
+	} else if( varName == D_ATM_OCEAN_FLUX_HL ) {
+		returnval = unitval( annualflux_sumHL.value( U_PGC ), U_PGC_YR );
+    } else if( varName == D_ATM_OCEAN_FLUX_LL ) {
+		returnval = unitval( annualflux_sumLL.value( U_PGC ), U_PGC_YR );
+	} else if( varName == D_PCO2_HL ) {
+        returnval = surfaceHL.mychemistry.PCO2o;
+	} else if( varName == D_PCO2_LL ) {
+		returnval = surfaceLL.mychemistry.PCO2o;
+    } else if( varName == D_DIC_HL ) {
+        returnval = surfaceHL.mychemistry.convertToDIC( surfaceHL.get_carbon() );
+	} else if( varName == D_DIC_LL ) {
+        returnval = surfaceLL.mychemistry.convertToDIC( surfaceLL.get_carbon() );
+	} else if( varName == D_CARBON_HL ) {
+        returnval = surfaceHL.get_carbon();
+	} else if( varName == D_CARBON_LL ) {
+        returnval = surfaceLL.get_carbon();
+	} else if( varName == D_CARBON_IO ) {
+		returnval = inter.get_carbon();
+    } else if( varName == D_CARBON_DO ) {
+        returnval = deep.get_carbon();
+    } else if( varName == D_TT ) {
+        returnval = tt;
+    } else if( varName == D_TU ) {
+        returnval = tu;
+     } else if( varName == D_TID ) {
+        returnval = tid;
+     } else if( varName == D_TWI ) {
+        returnval = twi;
+	} else if( varName == D_OMEGACA_HL ) {
+        returnval = surfaceHL.mychemistry.OmegaCa;
+	} else if( varName == D_OMEGACA_LL ) {
+		returnval = surfaceLL.mychemistry.OmegaCa;
+	} else if( varName == D_OMEGAAR_HL ) {
+        returnval = surfaceHL.mychemistry.OmegaAr;
+	} else if( varName == D_OMEGAAR_LL ) {
+        returnval = surfaceLL.mychemistry.OmegaAr;
+    } else if( varName == D_REVELLE_HL ) {
+        returnval = surfaceHL.calc_revelle();
+    } else if( varName == D_REVELLE_LL ) {
+        returnval = surfaceLL.calc_revelle();
+    } else if( varName == D_TEMP_HL ) {
+		returnval = surfaceHL.get_Tbox();
+	} else if( varName == D_TEMP_LL ) {
+		returnval = surfaceLL.get_Tbox();
+	} else if( varName == D_CO3_LL ) {
+		returnval = surfaceLL.mychemistry.CO3;
+	} else if( varName == D_CO3_HL ) {
+		returnval = surfaceHL.mychemistry.CO3;
+    } else if( varName == D_HEAT_UPTAKE_EFF ) {
             returnval =  kappa;
-        } else if( varName == D_TIMESTEPS ) {
-            returnval = unitval( timesteps, U_UNITLESS );
-        } else {
-            H_THROW( "Caller is requesting unknown variable: " + varName );
-        }
-        
-        return returnval;
-    }
-    
-    //------------------------------------------------------------------------------
-    // documentation is inherited
-    void OceanComponent::getCValues( double t, double c[] ) {
-        c[ SNBOX_OCEAN ] = totalcpool().value( U_PGC );
-        
-        ODEstartdate = t;
-    }
-    
-    //------------------------------------------------------------------------------
-    /*! \brief              Compute atmosphere-ocean flux for a time step
-     *  \param[in]  t       time
-     *  \param[in]  c       carbon pools (no units)
-     *  \param[out] dcdt    carbon deltas - we fill in only ocean change
-     *  \returns            code indicating success or failure
-     *
+    } else if( varName == D_TIMESTEPS ) {
+        returnval = unitval( timesteps, U_UNITLESS );
+    } else {
+        H_THROW( "Caller is requesting unknown variable: " + varName );
+    }
+    
+    return returnval;
+}
+
+//------------------------------------------------------------------------------
+// documentation is inherited
+void OceanComponent::getCValues( double t, double c[] ) {
+    c[ SNBOX_OCEAN ] = totalcpool().value( U_PGC );
+    
+    ODEstartdate = t;
+}
+
+//------------------------------------------------------------------------------
+/*! \brief              Compute atmosphere-ocean flux for a time step
+ *  \param[in]  t       time
+ *  \param[in]  c       carbon pools (no units)
+ *  \param[out] dcdt    carbon deltas - we fill in only ocean change
+ *  \returns            code indicating success or failure
+ *
      *  \details "This function should store the vector elements f_i(t,y,params)
-     *  in the array dydt, for arguments (t,y) and parameters params." -GSL docs
-     *  Compute the air-ocean flux (Pg C/yr) at time t and for pools c[]
-     */
-    int  OceanComponent::calcderivs( double t, const double c[], double dcdt[] ) const {
-        
-        const double yearfraction = ( t - ODEstartdate );
-        
-        // If the solver has adjusted the ocean and/or atmosphere pools,
-        // need to be take into account in the flux computation
-        const unitval cpooldiff = unitval( c[ SNBOX_OCEAN ], U_PGC ) - totalcpool();
-        const unitval surfacepools = surfaceLL.get_carbon() + surfaceHL. get_carbon();
-        const double cpoolscale = ( surfacepools + cpooldiff ) / surfacepools;
-        unitval Ca( c[ SNBOX_ATMOS ] * PGC_TO_PPMVCO2, U_PPMV_CO2 );
-        
-        const double cflux = annual_totalcflux( t, Ca, cpoolscale ).value( U_PGC_YR );
-        dcdt[ SNBOX_OCEAN ] = cflux;
-        
-        //    std::cout << t << " cflux=" << cflux << " lastflux_annualized=" << lastflux_annualized.value( U_PGC ) << " Ca=" << Ca << std::endl;
-        
-        // If too big a timestep--i.e., stashCvalues below has signalled a reduced step
-        // that we're exceeding--signal to the solver that this won't work for us.
-        if( yearfraction > max_timestep ) {
-            //        std::cout << "Exceeded max_timestep of " << max_timestep << " (timeout=" << reduced_timestep_timeout << ")" << std::endl;
-            return CARBON_CYCLE_RETRY;
-        } else {
-            return GSL_SUCCESS;
-        }
-    }
-    
-    //------------------------------------------------------------------------------
-    // documentation is inherited
-    void OceanComponent::slowparameval( double t, const double c[] ) {
-        
-        in_spinup = core->inSpinup();
-    }
-    
-    //------------------------------------------------------------------------------
-    // documentation is inherited
-    void OceanComponent::stashCValues( double t, const double c[] ) {
-        
-        H_LOG( logger,Logger::DEBUG ) << "Stashing at t=" << t << ", model pools at " << t << ": " << c[ 0 ] << " "
-        << c[ 1 ] << " " << c[ 2 ] << " " << c[ 3 ] << " " << c[ 4 ] << " " << c[ 5 ] << std::endl;
-        //    std::cout << "Stashing at t=" << t << ", model pools at " << t << ": " << c[ 0 ] << " "
-        //    << c[ 1 ] << " " << c[ 2 ] << " " << c[ 3 ] << " " << c[ 4 ] << " " << c[ 5 ] << std::endl;
-        
-        // At this point the solver has converged, going from ODEstartdate to t
-        // Now we finalize calculations: circulate ocean, update carbon states, heat flux, etc.
-        const double yearfraction = ( t - ODEstartdate );
-        H_LOG( logger, Logger::NOTICE ) << "Solver has finished. Yearfraction = " << yearfraction << std::endl;
-        H_ASSERT( yearfraction >= 0 && yearfraction <= 1, "yearfraction out of bounds" );
-        
-        timesteps++;
-        const bool in_partial_year = ( t != int( t ) );
-        
-        unitval Ca( c[ SNBOX_ATMOS ] * PGC_TO_PPMVCO2, U_PPMV_CO2 );
-        
-        // Compute fluxes between the boxes (advection of carbon)
-        surfaceHL.compute_fluxes( Ca, yearfraction );
-        surfaceLL.compute_fluxes( Ca, yearfraction );
-        inter.compute_fluxes( Ca, yearfraction );
-        deep.compute_fluxes( Ca, yearfraction );
-        
-        // At this point, compute_fluxes has (by calling the chemistry model) computed atmosphere-
-        // ocean fluxes for the surface boxes. But these are end-of-timestep values, and we need to
-        // overwrite them with what the solver has sent us (~mid-timestep values), so that everything
-        // stays consistent.
-        unitval currentflux = surfaceHL.atmosphere_flux + surfaceLL.atmosphere_flux;
-        unitval solver_flux = unitval( c[ SNBOX_OCEAN ], U_PGC ) - totalcpool();
-        unitval adjustment( 0.0, U_PGC );
-        if( currentflux.value( U_PGC ) ) adjustment = ( solver_flux - currentflux ) / 2.0;
-        H_LOG( logger, Logger::DEBUG) << "Solver flux = " << solver_flux << ", currentflux = " << currentflux << ", adjust = " << adjustment << std::endl;
-        surfaceHL.atmosphere_flux = surfaceHL.atmosphere_flux + adjustment;
-        surfaceLL.atmosphere_flux = surfaceLL.atmosphere_flux + adjustment;
-        
-        // This (along with carbon-cycle-solver obviously) is the heart of the reduced-timestep code.
-        // If carbon flux has exceeded some critical value, need to reduce timestep for the future.
-        unitval cflux_annualdiff = solver_flux/yearfraction - lastflux_annualized;
-        
-        if( cflux_annualdiff.value( U_PGC ) > OCEAN_TSR_TRIGGER1 ) {
-            // Annual fluxes are changing rapidly. Reduce the max timestep allowed.
-            max_timestep = max( OCEAN_MIN_TIMESTEP, max_timestep * OCEAN_TSR_FACTOR );
-            H_LOG( logger, Logger::DEBUG ) << "Reducing timestep to " << max_timestep << ": t=" << t << " yearfraction=" << yearfraction << std::endl;
-            H_LOG( logger, Logger::DEBUG ) << " solver_flux=" << solver_flux << " lastflux_annualized=" << lastflux_annualized;
-            H_LOG( logger, Logger::DEBUG ) << " cflux_annualdiff=" << cflux_annualdiff << std::endl;
-            reduced_timestep_timeout = OCEAN_TSR_TIMEOUT;
-            
-        } else if( !in_partial_year && reduced_timestep_timeout ) {
-            // Things look OK, so decrement the timeout counter if it's active
-            reduced_timestep_timeout = max<int>( 0, reduced_timestep_timeout-1 );
-            H_LOG( logger, Logger::DEBUG ) << "OK, reduced_timestep_timeout =" << reduced_timestep_timeout << std::endl;
-            if( !reduced_timestep_timeout ) {
-                H_LOG( logger, Logger::DEBUG ) << "Reduced ts timeout done; raising" << std::endl;
-                //            max_timestep = OCEAN_MAX_TIMESTEP;
-                max_timestep = min( OCEAN_MAX_TIMESTEP, max_timestep / OCEAN_TSR_FACTOR );
-                if( max_timestep < OCEAN_MAX_TIMESTEP ) {
-                    reduced_timestep_timeout = OCEAN_TSR_TIMEOUT; // set timer for another raise attempt
-                }
+ *  in the array dydt, for arguments (t,y) and parameters params." -GSL docs
+ *  Compute the air-ocean flux (Pg C/yr) at time t and for pools c[]
+ */
+int  OceanComponent::calcderivs( double t, const double c[], double dcdt[] ) const {
+
+    const double yearfraction = ( t - ODEstartdate );
+
+    // If the solver has adjusted the ocean and/or atmosphere pools,
+    // need to be take into account in the flux computation
+    const unitval cpooldiff = unitval( c[ SNBOX_OCEAN ], U_PGC ) - totalcpool();
+    const unitval surfacepools = surfaceLL.get_carbon() + surfaceHL. get_carbon();
+    const double cpoolscale = ( surfacepools + cpooldiff ) / surfacepools;
+    unitval Ca( c[ SNBOX_ATMOS ] * PGC_TO_PPMVCO2, U_PPMV_CO2 );
+    
+    const double cflux = annual_totalcflux( t, Ca, cpoolscale ).value( U_PGC_YR );
+    dcdt[ SNBOX_OCEAN ] = cflux;
+    
+//    std::cout << t << " cflux=" << cflux << " lastflux_annualized=" << lastflux_annualized.value( U_PGC ) << " Ca=" << Ca << std::endl;
+
+    // If too big a timestep--i.e., stashCvalues below has signalled a reduced step
+    // that we're exceeding--signal to the solver that this won't work for us.
+    if( yearfraction > max_timestep ) {
+//        std::cout << "Exceeded max_timestep of " << max_timestep << " (timeout=" << reduced_timestep_timeout << ")" << std::endl;
+        return CARBON_CYCLE_RETRY;
+    } else {
+        return GSL_SUCCESS;
+    }
+}
+
+//------------------------------------------------------------------------------
+// documentation is inherited
+void OceanComponent::slowparameval( double t, const double c[] ) {
+
+    in_spinup = core->inSpinup();
+}
+
+//------------------------------------------------------------------------------
+// documentation is inherited
+void OceanComponent::stashCValues( double t, const double c[] ) {
+
+    H_LOG( logger,Logger::DEBUG ) << "Stashing at t=" << t << ", model pools at " << t << ": " << c[ 0 ] << " "
+    << c[ 1 ] << " " << c[ 2 ] << " " << c[ 3 ] << " " << c[ 4 ] << " " << c[ 5 ] << std::endl;
+//    std::cout << "Stashing at t=" << t << ", model pools at " << t << ": " << c[ 0 ] << " "
+//    << c[ 1 ] << " " << c[ 2 ] << " " << c[ 3 ] << " " << c[ 4 ] << " " << c[ 5 ] << std::endl;
+
+	// At this point the solver has converged, going from ODEstartdate to t
+    // Now we finalize calculations: circulate ocean, update carbon states, heat flux, etc.
+    const double yearfraction = ( t - ODEstartdate );
+    H_LOG( logger, Logger::NOTICE ) << "Solver has finished. Yearfraction = " << yearfraction << std::endl;
+    H_ASSERT( yearfraction >= 0 && yearfraction <= 1, "yearfraction out of bounds" );
+
+    timesteps++;
+    const bool in_partial_year = ( t != int( t ) );
+    
+    unitval Ca( c[ SNBOX_ATMOS ] * PGC_TO_PPMVCO2, U_PPMV_CO2 );
+  
+    // Compute fluxes between the boxes (advection of carbon)
+    surfaceHL.compute_fluxes( Ca, yearfraction );
+	surfaceLL.compute_fluxes( Ca, yearfraction );
+	inter.compute_fluxes( Ca, yearfraction );
+	deep.compute_fluxes( Ca, yearfraction );
+    
+    // At this point, compute_fluxes has (by calling the chemistry model) computed atmosphere-
+    // ocean fluxes for the surface boxes. But these are end-of-timestep values, and we need to
+    // overwrite them with what the solver has sent us (~mid-timestep values), so that everything
+    // stays consistent.
+    unitval currentflux = surfaceHL.atmosphere_flux + surfaceLL.atmosphere_flux;
+    unitval solver_flux = unitval( c[ SNBOX_OCEAN ], U_PGC ) - totalcpool();
+    unitval adjustment( 0.0, U_PGC );
+    if( currentflux.value( U_PGC ) ) adjustment = ( solver_flux - currentflux ) / 2.0;
+	H_LOG( logger, Logger::DEBUG) << "Solver flux = " << solver_flux << ", currentflux = " << currentflux << ", adjust = " << adjustment << std::endl;
+    surfaceHL.atmosphere_flux = surfaceHL.atmosphere_flux + adjustment;
+    surfaceLL.atmosphere_flux = surfaceLL.atmosphere_flux + adjustment;
+    
+    // This (along with carbon-cycle-solver obviously) is the heart of the reduced-timestep code.
+    // If carbon flux has exceeded some critical value, need to reduce timestep for the future.
+    unitval cflux_annualdiff = solver_flux/yearfraction - lastflux_annualized;
+    
+    if( cflux_annualdiff.value( U_PGC ) > OCEAN_TSR_TRIGGER1 ) {
+        // Annual fluxes are changing rapidly. Reduce the max timestep allowed.
+        max_timestep = max( OCEAN_MIN_TIMESTEP, max_timestep * OCEAN_TSR_FACTOR );
+        H_LOG( logger, Logger::DEBUG ) << "Reducing timestep to " << max_timestep << ": t=" << t << " yearfraction=" << yearfraction << std::endl;
+        H_LOG( logger, Logger::DEBUG ) << " solver_flux=" << solver_flux << " lastflux_annualized=" << lastflux_annualized;
+        H_LOG( logger, Logger::DEBUG ) << " cflux_annualdiff=" << cflux_annualdiff << std::endl;
+        reduced_timestep_timeout = OCEAN_TSR_TIMEOUT;
+        
+    } else if( !in_partial_year && reduced_timestep_timeout ) {
+        // Things look OK, so decrement the timeout counter if it's active
+        reduced_timestep_timeout = max<int>( 0, reduced_timestep_timeout-1 );
+        H_LOG( logger, Logger::DEBUG ) << "OK, reduced_timestep_timeout =" << reduced_timestep_timeout << std::endl;
+        if( !reduced_timestep_timeout ) {
+            H_LOG( logger, Logger::DEBUG ) << "Reduced ts timeout done; raising" << std::endl;
+//            max_timestep = OCEAN_MAX_TIMESTEP;
+            max_timestep = min( OCEAN_MAX_TIMESTEP, max_timestep / OCEAN_TSR_FACTOR );
+            if( max_timestep < OCEAN_MAX_TIMESTEP ) {
+                reduced_timestep_timeout = OCEAN_TSR_TIMEOUT; // set timer for another raise attempt
             }
         }
-        
-        // Update lastflux and add it to annual sum
-        unitval lastflux = surfaceLL.atmosphere_flux + surfaceHL.atmosphere_flux;
-        annualflux_sumHL = annualflux_sumHL + surfaceHL.atmosphere_flux;
-        annualflux_sumLL = annualflux_sumLL + surfaceLL.atmosphere_flux;
-        annualflux_sum = annualflux_sum + lastflux;
-        
-        // lastflux_annualized is our basis of comparison for variable timestep
-        lastflux_annualized = lastflux / yearfraction;
-        
-        H_LOG( logger, Logger::DEBUG ) << "lastflux_annualized=" << lastflux_annualized << std::endl;
-        H_LOG( logger, Logger::DEBUG ) << "annualflux_sum=" << annualflux_sum << std::endl;
-        
-        // Log the state of all our boxes
-        surfaceLL.log_state();
-        surfaceHL.log_state();
-        inter.log_state();
-        deep.log_state();
-        
-        // Update box states
-        surfaceHL.update_state();
-        surfaceLL.update_state();
-        inter.update_state();
-        deep.update_state();
-        
-        // All good! t will be the start of the next timestep, so
-        ODEstartdate = t;
-        
-    }
-    
-    //------------------------------------------------------------------------------
-    // documentation is inherited
-    void OceanComponent::shutDown() {
-        H_LOG( logger, Logger::DEBUG ) << "goodbye " << getComponentName() << std::endl;
-        logger.close();
-    }
-    
-    //------------------------------------------------------------------------------
-    // documentation is inherited
-    void OceanComponent::accept( AVisitor* visitor ) {
-        visitor->visit( this );
-    }
-    
+    }
+   
+    // Update lastflux and add it to annual sum
+    unitval lastflux = surfaceLL.atmosphere_flux + surfaceHL.atmosphere_flux;
+    annualflux_sumHL = annualflux_sumHL + surfaceHL.atmosphere_flux;
+    annualflux_sumLL = annualflux_sumLL + surfaceLL.atmosphere_flux;
+    annualflux_sum = annualflux_sum + lastflux;
+    
+    // lastflux_annualized is our basis of comparison for variable timestep
+    lastflux_annualized = lastflux / yearfraction;
+    
+    H_LOG( logger, Logger::DEBUG ) << "lastflux_annualized=" << lastflux_annualized << std::endl;
+    H_LOG( logger, Logger::DEBUG ) << "annualflux_sum=" << annualflux_sum << std::endl;
+
+    // Log the state of all our boxes
+    surfaceLL.log_state();
+    surfaceHL.log_state();
+    inter.log_state();
+    deep.log_state();
+    
+	// Update box states
+	surfaceHL.update_state();
+	surfaceLL.update_state();
+	inter.update_state();
+	deep.update_state();
+    
+    // All good! t will be the start of the next timestep, so
+    ODEstartdate = t;
+    
+   }
+
+//------------------------------------------------------------------------------
+// documentation is inherited
+void OceanComponent::shutDown() {
+	H_LOG( logger, Logger::DEBUG ) << "goodbye " << getComponentName() << std::endl;
+    logger.close();
+}
+
+//------------------------------------------------------------------------------
+// documentation is inherited
+void OceanComponent::accept( AVisitor* visitor ) {
+    visitor->visit( this );
+}
+
 }