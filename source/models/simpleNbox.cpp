/* Hector -- A Simple Climate Model
   Copyright (C) 2014-2015  Battelle Memorial Institute

   Please see the accompanying file LICENSE.md for additional licensing
   information.
*/
/*
 *  SimpleNbox.cpp
 *  hector
 *
 *  Created by Ben on 5/9/11.
 *
 */

#include <boost/lexical_cast.hpp>
#include "boost/algorithm/string.hpp"

#include "core/dependency_finder.hpp"
#include "models/simpleNbox.hpp"
#include "visitors/avisitor.hpp"

namespace Hector {
  
//------------------------------------------------------------------------------
/*! \brief constructor
 */
SimpleNbox::SimpleNbox() : CarbonCycleModel( 6 ), m_last_tempferts(0.0) {
    ffiEmissions.allowInterp( true );
    ffiEmissions.name = "ffiEmissions";
    lucEmissions.allowInterp( true );
    lucEmissions.name = "lucEmissions";
    Ftalbedo.allowInterp( true );
    Ftalbedo.name = "albedo";
    
    // earth_c keeps track of how much fossil C is pulled out
    // so that we can do a mass-balance check throughout the run
    earth_c.set( 0.0, U_PGC );
}

//------------------------------------------------------------------------------
// documentation is inherited
void SimpleNbox::init( Core* coreptr ) {
    CarbonCycleModel::init( coreptr );
    
    core = coreptr;
    
    // Defaults
    co2fert[ SNBOX_DEFAULT_BIOME ] = 1.0;
    warmingfactor[ SNBOX_DEFAULT_BIOME ] = 1.0;
    residual.set( 0.0, U_PGC );
//    q10_detritus[ SNBOX_DEFAULT_BIOME ] = 2.0;
//    q10_soil[ SNBOX_DEFAULT_BIOME ] = 2.0;
    tempfertd[ SNBOX_DEFAULT_BIOME ] = 1.0;
    tempferts[ SNBOX_DEFAULT_BIOME ] = 1.0;
    // Tgav_sum[ SNBOX_DEFAULT_BIOME ] = 0.0;
    
    Tgav_record.allowInterp( true );
    
    // Register the data we can provide
    core->registerCapability( D_ATMOSPHERIC_CO2, getComponentName() );
    core->registerCapability( D_ATMOSPHERIC_C, getComponentName() );
    core->registerCapability( D_PREINDUSTRIAL_CO2, getComponentName() );
    core->registerCapability( D_RF_T_ALBEDO, getComponentName() );
    core->registerCapability( D_LAND_CFLUX, getComponentName() );
    
    // Register our dependencies
    core->registerDependency( D_OCEAN_CFLUX, getComponentName() );

    // Register the inputs we can receive from outside
<<<<<<< HEAD
    core->registerInput( D_ANTHRO_EMISSIONS, getComponentName() );
    core->registerInput( D_LUC_EMISSIONS, getComponentName() );
=======
    core->registerInput(D_FFI_EMISSIONS, getComponentName());
    core->registerInput(D_LUC_EMISSIONS, getComponentName());
>>>>>>> 3fd55bae
}

//------------------------------------------------------------------------------
// documentation is inherited
unitval SimpleNbox::sendMessage( const std::string& message,
                                const std::string& datum,
                                const message_data info ) throw ( h_exception )
{
    unitval returnval;
    
    if( message==M_GETDATA ) {          //! Caller is requesting data
        return getData( datum, info.date );
        
    } else if( message==M_SETDATA ) {   //! Caller is requesting to set data

        setData(datum, info);
        //TODO: change core so that parsing is routed through sendMessage
        //TODO: make setData private
        
    } else {                        //! We don't handle any other messages
        H_THROW( "Caller sent unknown message: "+message );
    }
    
    return returnval;
}

//------------------------------------------------------------------------------
// documentation is inherited
void SimpleNbox::setData( const std::string &varName,
                          const message_data& data ) throw( h_exception )
{
    using namespace boost;
    
    // Does the varName contain our parse character? If so, split it
    std::vector<std::string> splitvec;
    boost::split( splitvec, varName, is_any_of( SNBOX_PARSECHAR ) );
    H_ASSERT( splitvec.size() < 3, "max of one separator allowed in variable names" );
    
    std::string biome = SNBOX_DEFAULT_BIOME;
    std::string varNameParsed = varName;
    if( splitvec.size() == 2 ) {    // i.e., in form <biome>.<varname>
        biome = splitvec[ 0 ];
        varNameParsed = splitvec[ 1 ];
    }

    if (data.isVal) {
        H_LOG( logger, Logger::DEBUG ) << "Setting " << biome << "." << varNameParsed << "[" << data.date << "]=" << data.value_unitval << std::endl;
    }
    else {
        H_LOG( logger, Logger::DEBUG ) << "Setting " << biome << "." << varNameParsed << "[" << data.date << "]=" << data.value_str << std::endl;
    }
    try {
        // Initial pools
        if( varNameParsed == D_ATMOSPHERIC_C ) {
            H_ASSERT( data.date == Core::undefinedIndex() , "date not allowed" );
            H_ASSERT( biome == SNBOX_DEFAULT_BIOME, "atmospheric C must be global" );
            atmos_c = unitval::parse_unitval( data.value_str, data.units_str, U_PGC );
            C0.set( atmos_c.value( U_PGC ) * PGC_TO_PPMVCO2, U_PPMV_CO2 );
        }
        else if( varNameParsed == D_PREINDUSTRIAL_CO2 ) {
            H_ASSERT( data.date == Core::undefinedIndex() , "date not allowed" );
            H_ASSERT( biome == SNBOX_DEFAULT_BIOME, "preindustrial C must be global" );
            C0 = unitval::parse_unitval( data.value_str, data.units_str, U_PPMV_CO2 );
            atmos_c.set( C0.value( U_PPMV_CO2 ) / PGC_TO_PPMVCO2, U_PGC );
        }
        else if( varNameParsed == D_VEGC ) {
            H_ASSERT( data.date == Core::undefinedIndex(), "date not allowed" );
            veg_c[ biome ] = unitval::parse_unitval( data.value_str, data.units_str, U_PGC );
        }
        else if( varNameParsed == D_DETRITUSC ) {
            H_ASSERT( data.date == Core::undefinedIndex(), "date not allowed" );
            detritus_c[ biome ] = unitval::parse_unitval( data.value_str, data.units_str, U_PGC );
        }
        else if( varNameParsed == D_SOILC ) {
            H_ASSERT( data.date == Core::undefinedIndex(), "date not allowed" );
            soil_c[ biome ] = unitval::parse_unitval( data.value_str, data.units_str, U_PGC );
        }
        
        // Albedo effect
        else if( varNameParsed == D_RF_T_ALBEDO ) {
            H_ASSERT( data.date != Core::undefinedIndex(), "date required" );
            Ftalbedo.set( data.date, unitval::parse_unitval( data.value_str, data.units_str, U_W_M2 ) );
        }
        
        // Partitioning
        else if( varNameParsed == D_F_NPPV ) {
            H_ASSERT( data.date == Core::undefinedIndex() , "date not allowed" );
            f_nppv = lexical_cast<double>( data.value_str );
        }
        else if( varNameParsed == D_F_NPPD ) {
            H_ASSERT( data.date == Core::undefinedIndex() , "date not allowed" );
            f_nppd = lexical_cast<double>( data.value_str );
        }
        else if( varNameParsed == D_F_LITTERD ) {
            H_ASSERT( data.date == Core::undefinedIndex() , "date not allowed" );
            f_litterd = lexical_cast<double>( data.value_str );
        }
        else if( varNameParsed == D_F_LUCV ) {
            H_ASSERT( data.date == Core::undefinedIndex() , "date not allowed" );
            f_lucv = lexical_cast<double>( data.value_str );
        }
        else if( varNameParsed == D_F_LUCD ) {
            H_ASSERT( data.date == Core::undefinedIndex() , "date not allowed" );
            f_lucd = lexical_cast<double>( data.value_str );
        }
        
        // Initial fluxes
        else if( varNameParsed == D_NPP_FLUX0 ) {
            H_ASSERT( data.date == Core::undefinedIndex() , "date not allowed" );
            npp_flux0[ biome ] = unitval::parse_unitval( data.value_str, data.units_str, U_PGC_YR );
        }
        
        // Fossil fuels and industry contributions--time series.  There are two
        // message versions for each of these: one for string data
        // read from an input file, and another for actual values
        // passed from another part of the program.
        else if( varNameParsed == D_FFI_EMISSIONS ) {
            H_ASSERT( data.date != Core::undefinedIndex(), "date required" );
            H_ASSERT( biome == SNBOX_DEFAULT_BIOME, "fossil fuels and industry emissions must be global" );
            if(data.isVal)
                ffiEmissions.set(data.date, data.value_unitval);
            else
                ffiEmissions.set( data.date, unitval::parse_unitval( data.value_str, data.units_str, U_PGC_YR ) );
        } 
        else if( varNameParsed == D_LUC_EMISSIONS ) {
            H_ASSERT( data.date != Core::undefinedIndex(), "date required" );
            if(data.isVal)
                lucEmissions.set(data.date, data.value_unitval);
            else
                lucEmissions.set( data.date, unitval::parse_unitval( data.value_str, data.units_str, U_PGC_YR ) );
        } 
        // Atmospheric CO2 record to constrain model to (optional)
        else if( varNameParsed == D_CA_CONSTRAIN ) {
            H_ASSERT( data.date != Core::undefinedIndex(), "date required" );
            H_ASSERT( biome == SNBOX_DEFAULT_BIOME, "atmospheric constraint must be global" );
            Ca_constrain.set( data.date, unitval::parse_unitval( data.value_str, data.units_str, U_PPMV_CO2 ) );
        }
        
        // Fertilization
        else if( varNameParsed == D_BETA ) {
            H_ASSERT( data.date == Core::undefinedIndex() , "date not allowed" );
            beta[ biome ] = lexical_cast<double>( data.value_str );
        }
        else if( varNameParsed == D_WARMINGFACTOR ) {
            H_ASSERT( data.date == Core::undefinedIndex() , "date not allowed" );
            warmingfactor[ biome ] = lexical_cast<double>( data.value_str );
        }
        else if( varNameParsed == D_Q10_RH ) {
            H_ASSERT( data.date == Core::undefinedIndex() , "date not allowed" );
            q10_rh = lexical_cast<double>( data.value_str );
        }
     
        else {
            H_LOG( logger, Logger::DEBUG ) << "Unknown variable " << varName << std::endl;
            H_THROW( "Unknown variable name while parsing "+ getComponentName() + ": "
                    + varName );
        }
    } catch( bad_lexical_cast &  castException ) {
        H_LOG( logger, Logger::DEBUG ) << "Could not convert " << varName << std::endl;
        H_THROW( "Could not convert var: "+varName+", value: "+data.value_str+", exception: "
                +castException.what() );
    } catch( h_exception& parseException ) {
        H_RETHROW( parseException, "Could not parse var: "+varName );
    }
}

//------------------------------------------------------------------------------
/*! \brief      Sanity checks
 *  \exception  If any of the sanity checks fails
 *
 *  This is called internally throughout the model run and performs sanity checks.
 *  For example, the main carbon pools (except earth) should always be positive;
 *  partitioning coefficients should not exceed 1; etc.
 */
void SimpleNbox::sanitychecks() throw( h_exception )
{
    unitval_stringmap::const_iterator it;
    double_stringmap::const_iterator itd;
    
    // Make a few sanity checks here, and then return.
    H_ASSERT( atmos_c.value( U_PGC ) > 0.0, "atmos_c pool <=0" );
    
    for( it = veg_c.begin(); it != veg_c.end(); it++ )
        H_ASSERT( it->second.value( U_PGC ) > 0.0, "veg_c pool <=0" );
    
    for( it = detritus_c.begin(); it != detritus_c.end(); it++ )
        H_ASSERT( it->second.value( U_PGC ) > 0.0, "detritus_c pool <=0" );
 
    for( it = soil_c.begin(); it != soil_c.end(); it++ )
        H_ASSERT( it->second.value( U_PGC ) > 0.0, "soil_c pool <=0" );
 
    H_ASSERT( f_nppv >= 0.0, "f_nppv <0" );
    H_ASSERT( f_nppd >= 0.0, "f_nppd <0" );
    H_ASSERT( f_nppv + f_nppd <= 1.0, "f_nppv + f_nppd >1" );
    H_ASSERT( f_litterd >= 0.0 && f_litterd <= 1.0, "f_litterd <0 or >1" );
    H_ASSERT( f_lucv >= 0.0, "f_lucv <0" );
    H_ASSERT( f_lucd >= 0.0, "f_lucd <0" );
    H_ASSERT( f_lucv + f_lucd <= 1.0, "f_lucv + f_lucd >1" );
    
    for( it = npp_flux0.begin(); it != npp_flux0.end(); it++ )
        H_ASSERT( it->second.value( U_PGC_YR ) > 0.0, "npp_flux0 <=0" );
    
    H_ASSERT( C0.value( U_PPMV_CO2 ) > 0.0, "C0 <= 0" );
    H_ASSERT( Ca.value( U_PPMV_CO2 ) > 0.0, "Ca <= 0" );
}

//------------------------------------------------------------------------------
/*! \brief      Sum a string->unitval map
 *  \param      pool to sum over
 *  \returns    Sum of the unitvals in the map
 *  \exception  If the map is empty
 */
unitval SimpleNbox::sum_map( unitval_stringmap pool ) const
{
    H_ASSERT( pool.size(), "can't sum an empty map" );
    unitval sum( 0.0, pool.begin()->second.units() );
    for( unitval_stringmap::const_iterator it = pool.begin(); it != pool.end(); it++ )
        sum = sum + it->second;
    return sum;
}

//------------------------------------------------------------------------------
/*! \brief      Sum a string->double map
 *  \param      pool to sum over
 *  \returns    Sum of the unitvals in the map
 *  \exception  If the map is empty
 */
double SimpleNbox::sum_map( double_stringmap pool ) const
{
    H_ASSERT( pool.size(), "can't sum an empty map" );
    double sum = 0.0;
    for( double_stringmap::const_iterator it = pool.begin(); it != pool.end(); it++ )
        sum = sum + it->second;
    return sum;
}

//------------------------------------------------------------------------------
/*! \brief      Log pool states
 *  \param      current date
 */
void SimpleNbox::log_pools( const double t )
{
    // Log pool states
    H_LOG( logger,Logger::DEBUG ) << "---- simpleNbox pool states at t=" << t << " ----" << std::endl;
    H_LOG( logger,Logger::DEBUG ) << "Atmos = " << atmos_c << std::endl;
    H_LOG( logger,Logger::DEBUG ) << "Biome \tveg_c \t\tdetritus_c \tsoil_c" << std::endl;
    for( unitval_stringmap::const_iterator it = veg_c.begin(); it != veg_c.end(); it++ ) {
        std::string biome = it->first;
        H_LOG( logger,Logger::DEBUG ) << biome << "\t" << veg_c[ biome ] << "\t" <<
        detritus_c[ biome ] << "\t\t" << soil_c[ biome ] << std::endl;
    }
    H_LOG( logger,Logger::DEBUG ) << "Earth = " << earth_c << std::endl;
}

//------------------------------------------------------------------------------
// documentation is inherited
void SimpleNbox::prepareToRun() throw( h_exception )
{
    H_LOG( logger, Logger::DEBUG ) << "prepareToRun " << std::endl;
 
    // TODO: if any 'global' settings, there shouldn't also be regional!
    
    // Everything in veg_c map should occur in soil and detritus
    H_ASSERT( veg_c.size() == detritus_c.size(), "veg_c and detritus_c data not same size" );
    H_ASSERT( veg_c.size() == soil_c.size(), "veg_c and soil_c data not same size" );
    H_ASSERT( veg_c.size() == npp_flux0.size(), "veg_c and npp_flux0 not same size" );
    for( unitval_stringmap::const_iterator it=veg_c.begin(); it != veg_c.end(); it++ ) {
        H_LOG( logger, Logger::DEBUG ) << "Checking that " << it->first << " data complete" << std::endl;
        H_ASSERT( detritus_c.count( it->first ), "no biome data for detritus_c" );
        H_ASSERT( soil_c.count( it->first ), "no biome data for soil_c" );
        H_ASSERT( npp_flux0.count( it->first ), "no biome data for npp_flux0" );
        
        if( !beta.count( it->first ) ) {
            H_LOG( logger, Logger::DEBUG ) << "Beta does not exist for this biome; using global value" << std::endl;
            beta[ it->first ] = beta.at( SNBOX_DEFAULT_BIOME );
        }
        
//        Tgav_sum[ it->first ] = 0.0;
   }

    // Save a pointer to the ocean model in use
    omodel = static_cast<CarbonCycleModel*>( core->getComponentByCapability( D_OCEAN_C ) );

    if( !Ftalbedo.size() ) {          // if no albedo data, assume constant
        unitval alb( -0.2, U_W_M2 ); // default is MAGICC value
        Ftalbedo.set( core->getStartDate(), alb );
        Ftalbedo.set( core->getEndDate(), alb );
    }
    
    Ca.set( C0.value( U_PPMV_CO2 ), U_PPMV_CO2 );
    
    if( Ca_constrain.size() ) {
        Ca_constrain.allowPartialInterp( true );
        Logger& glog = Logger::getGlobalLogger();
        H_LOG( glog, Logger::WARNING ) << "Atmospheric CO2 will be constrained to user-supplied values!" << std::endl;
    }
    
    // One-time checks
    double_stringmap::const_iterator itd;
    for( itd = beta.begin(); itd != beta.end(); itd++ ) {
        H_ASSERT( itd->second >= 0.0, "beta < 0" );
    }
    H_ASSERT( q10_rh>0.0, "q10_rh <= 0.0" );
    sanitychecks();
}

//------------------------------------------------------------------------------
/*! \brief                  Run code, called from core
 *  \param[in] runToDate    Date to which to run to, double
 *
 *  This run method doesn't do much, because it's the carbon-cycle-solver
 *  run that does all the work.
 */
void SimpleNbox::run( const double runToDate ) throw ( h_exception )
{
    in_spinup = core->inSpinup();
    sanitychecks();
    
    Tgav_record.set( runToDate, core->sendMessage( M_GETDATA, D_GLOBAL_TEMP ).value( U_DEGC ) );
}

//------------------------------------------------------------------------------
/*! \brief                  Spinup run code, called from core
 *  \param[in] step         Spinup step number
 *
 *  This run_spinup method doesn't do much, because it's the carbon-cycle-solver
 *  run that does all the work.
 */
bool SimpleNbox::run_spinup( const int step ) throw ( h_exception )
{
    sanitychecks();
    in_spinup = true;
    return true;        // solver will really be the one signalling
}

//------------------------------------------------------------------------------
// documentation is inherited
unitval SimpleNbox::getData( const std::string& varName,
                            const double date ) throw ( h_exception ) {
    
    unitval returnval;
    
    if( varName == D_ATMOSPHERIC_C ) {
        H_ASSERT( date == Core::undefinedIndex(), "Date not allowed for atmospheric C" );
        returnval = atmos_c;
    } else if( varName == D_ATMOSPHERIC_CO2 ) {
        H_ASSERT( date == Core::undefinedIndex(), "Date not allowed for atmospheric CO2" );
        returnval = Ca;
    } else if( varName == D_ATMOSPHERIC_C_RESIDUAL ) {
        H_ASSERT( date == Core::undefinedIndex(), "Date not allowed for atmospheric C residual" );
        returnval = residual;
    } else if( varName == D_PREINDUSTRIAL_CO2 ) {
        H_ASSERT( date == Core::undefinedIndex(), "Date not allowed for preindustrial CO2" );
        returnval = C0;
    } else if( varName == D_LAND_CFLUX ) {
        H_ASSERT( date == Core::undefinedIndex(), "Date not allowed for atm-land flux" );
        returnval = sum_npp() - sum_rh() - lucEmissions.get( ODEstartdate );
        
    } else if( varName == D_RF_T_ALBEDO ) {
        H_ASSERT( date != Core::undefinedIndex(), "Date required for albedo forcing" );
        returnval = Ftalbedo.get( date );
        
    } else if( varName == D_EARTHC ) {
        H_ASSERT( date == Core::undefinedIndex(), "Date not allowed for earth C" );
        returnval = earth_c;
    } else if( varName == D_VEGC ) {
        H_ASSERT( date == Core::undefinedIndex(), "Date not allowed for veg C" );
        returnval = sum_map( veg_c );
    } else if( varName == D_DETRITUSC ) {
        H_ASSERT( date == Core::undefinedIndex(), "Date not allowed for detritus C" );
        returnval = sum_map( detritus_c );
    } else if( varName == D_SOILC ) {
        H_ASSERT( date == Core::undefinedIndex(), "Date not allowed for soil C" );
        returnval = sum_map( soil_c );
    } else if( varName == D_FFI_EMISSIONS ) {
        H_ASSERT( date != Core::undefinedIndex(), "Date required for ffi emissions" );
        returnval = ffiEmissions.get( date );
    } else if( varName == D_LUC_EMISSIONS ) {
        H_ASSERT( date != Core::undefinedIndex(), "Date required for luc emissions" );
        returnval = lucEmissions.get( date );
    } else if( varName == D_NPP ) {
        H_ASSERT( date == Core::undefinedIndex(), "Date not allowed for npp" );
        returnval = sum_npp();
    } else if( varName == D_RH ) {
        H_ASSERT( date == Core::undefinedIndex(), "Date not allowed for rh" );
        returnval = sum_rh();
    }else {
        H_THROW( "Caller is requesting unknown variable: " + varName );
    }
    
    return returnval;
}

//------------------------------------------------------------------------------
// documentation is inherited
void SimpleNbox::shutDown()
{
	H_LOG( logger, Logger::DEBUG ) << "goodbye " << getComponentName() << std::endl;
    logger.close();
}

//------------------------------------------------------------------------------
/*! \brief visitor accept code
 */
void SimpleNbox::accept( AVisitor* visitor ) {
    visitor->visit( this );
}

//------------------------------------------------------------------------------
/*! \brief            transfer model pools to flat array (for ODE solver)
 *  \param[in] t  time, double, the date from which ODE solver is starting
 *  \param[in] c  flat array of carbon pools (no units)
 */
void SimpleNbox::getCValues( double t, double c[] )
{
    c[ SNBOX_ATMOS ] = atmos_c.value( U_PGC );
    c[ SNBOX_VEG ] = sum_map( veg_c ).value( U_PGC );
    c[ SNBOX_DET ] = sum_map( detritus_c ).value( U_PGC );
    c[ SNBOX_SOIL ] = sum_map( soil_c ).value( U_PGC );
    omodel->getCValues( t, c );
    c[ SNBOX_EARTH ] = earth_c.value( U_PGC );
    
    ODEstartdate = t;
}

//------------------------------------------------------------------------------
/*! \brief                  Transfer new model pools from ODE solver array back to model pools
 *  \param[in] t            Time, double, the ending date of the solver
 *  \param[in] double       Flat array of carbon pools (no units)
 *  \exception h_exception  If ocean model diverges from our pool tracking all ocean C
 *  \exception h_exception  If mass is not conserved
 *
 *  \details Transfer solver pools (no units) back to our pools (with units), and run
 *  a sanity check to make sure mass has been conserved.
 */
void SimpleNbox::stashCValues( double t, const double c[] )
{
    // Solver has gone from ODEstartdate to t
    const double yf = ( t - ODEstartdate );
    H_ASSERT( yf >= 0 && yf <= 1, "yearfraction out of bounds" );
    
    H_LOG( logger,Logger::DEBUG ) << "Stashing at t=" << t << ", solver pools at " << t << ": " << c[ 0 ]
    << " " << c[ 1 ] << " " << c[ 2 ] << " " << c[ 3 ] << " " << c[ 4 ] << " " << c[ 5 ] << std::endl;

    log_pools( t );

    // Store solver pools into our internal variables
    
    atmos_c.set( c[ SNBOX_ATMOS ], U_PGC );
    
    // The solver just knows about one vegetation box, one detritus, and one
    // soil. So we need to apportion new veg C pool (set by the solver) to
    // as many biomes as we have. This is not ideal.
    // TODO: Solver actually solves all boxes in multi-biome system

    // Apportioning is done by NPP and RH
    // i.e., biomes with higher values get more of any C change
    const unitval npp_rh_total = sum_npp() + sum_rh(); // these are both positive
    const unitval newveg( c[ SNBOX_VEG ], U_PGC );
    const unitval newdet( c[ SNBOX_DET ], U_PGC );
    const unitval newsoil( c[ SNBOX_SOIL ], U_PGC );
    unitval veg_delta = newveg - sum_map( veg_c );  // TODO: make const
    unitval det_delta = newdet - sum_map( detritus_c );  // TODO: make const
    unitval soil_delta = newsoil - sum_map( soil_c );  // TODO: make const
    H_LOG( logger,Logger::DEBUG ) << "veg_delta = " << veg_delta << std::endl;
    H_LOG( logger,Logger::DEBUG ) << "det_delta = " << det_delta << std::endl;
    H_LOG( logger,Logger::DEBUG ) << "soil_delta = " << soil_delta << std::endl;
    for( unitval_stringmap::const_iterator it = veg_c.begin(); it != veg_c.end(); it++ ) {
        std::string biome = it->first;
        const double wt     = ( npp( biome ) + rh( biome ) ) / npp_rh_total;
        veg_c[ biome ]      = veg_c[ biome ] + veg_delta * wt;
        detritus_c[ biome ] = detritus_c[ biome ] + det_delta * wt;
        soil_c[ biome ]     = soil_c[ biome ] + soil_delta * wt;
        H_LOG( logger,Logger::DEBUG ) << "Biome " << biome << " weight = " << wt << std::endl;
    }

    log_pools( t );
    
    omodel->stashCValues( t, c );   // tell ocean model to store new C values
    earth_c.set( c[ SNBOX_EARTH ], U_PGC );

    log_pools( t );
    
    // Each time the model pools are updated, check that mass has been conserved
    static double lastsum = 0.0;
    double sum=0.0;
    for( int i=0; i<ncpool(); i++ ) {
        sum += c[ i ];
    }

    const double diff = fabs( sum - lastsum );
    H_LOG( logger,Logger::DEBUG ) << "lastsum = " << lastsum << ", sum = " << sum << ", diff = " << diff << std::endl;
    if( lastsum && diff > MB_EPSILON ) {
        H_LOG( logger,Logger::SEVERE ) << "Mass not conserved in " << getComponentName() << std::endl;
        H_LOG( logger,Logger::SEVERE ) << "lastsum = " << lastsum << ", sum = " << sum << ", diff = " << diff << std::endl;
        H_THROW( "Mass not conserved! (See log.)" );
    }
    lastsum = sum;

    // If user has supplied Ca values, adjust atmospheric C to match
    if( !core->inSpinup() && Ca_constrain.size() && t <= Ca_constrain.lastdate() ) {
        
        H_LOG( logger, Logger::WARNING ) << "** Constraining atmospheric CO2 to user-supplied value" << std::endl;
        
        unitval atmos_cpool_to_match( Ca_constrain.get( t ).value( U_PPMV_CO2 ) / PGC_TO_PPMVCO2, U_PGC );
        residual = atmos_c - atmos_cpool_to_match;
        H_LOG( logger,Logger::DEBUG ) << t << "- have " << Ca << " want " << Ca_constrain.get( t ).value( U_PPMV_CO2 ) << std::endl;
        H_LOG( logger,Logger::DEBUG ) << t << "- have " << atmos_c << " want " << atmos_cpool_to_match << "; residual = " << residual << std::endl;
        
        // Transfer C from atmosphere to deep ocean and update our C and Ca variables
        H_LOG( logger,Logger::DEBUG ) << "Sending residual of " << residual << " to deep ocean" << std::endl;
        core->sendMessage( M_DUMP_TO_DEEP_OCEAN, D_OCEAN_C, message_data( residual ) );
        atmos_c = atmos_c - residual;
        Ca.set( atmos_c.value( U_PGC ) * PGC_TO_PPMVCO2, U_PPMV_CO2 );
    } else {
        residual.set( 0.0, U_PGC );
    }
    
    // All good! t will be the start of the next timestep, so
    ODEstartdate = t;
}

// A series of small functions to calculate variables that will appear in the output stream

//------------------------------------------------------------------------------
/*! \brief      Compute annual net primary production
 *  \returns    current annual NPP
 */
unitval SimpleNbox::npp( std::string biome ) const
{
    unitval npp = npp_flux0.at( biome );    // 'at' throws exception if not found
    npp = npp * co2fert.at( biome );        // that's why used here instead of []
//    npp = npp * tempfert.at( biome );
    return npp;
}

//------------------------------------------------------------------------------
/*! \brief      Compute global net primary production
 *  \returns    Annual NPP summed across all biomes
 */
unitval SimpleNbox::sum_npp() const
{
    unitval total( 0.0, U_PGC_YR );
    for( unitval_stringmap::const_iterator it = veg_c.begin(); it != veg_c.end(); it++ ) {
        total = total + npp( it->first );
    }
    return total;
}

//------------------------------------------------------------------------------
/*! \brief      Compute detritus component of annual heterotrophic respiration
 *  \returns    current detritus component of annual heterotrophic respiration
 */
unitval SimpleNbox::rh_fda( std::string biome ) const
{
    unitval dflux( detritus_c.at( biome ).value( U_PGC ) * 0.25, U_PGC_YR );
    return dflux * tempfertd.at( biome );
}

//------------------------------------------------------------------------------
/*! \brief      Compute soil component of annual heterotrophic respiration
 *  \returns    current soil component of annual heterotrophic respiration
 */
unitval SimpleNbox::rh_fsa( std::string biome ) const
{
    unitval soilflux( soil_c.at( biome ).value( U_PGC ) * 0.02, U_PGC_YR );
    return soilflux * tempferts.at( biome );
}

//------------------------------------------------------------------------------
/*! \brief      Compute total annual heterotrophic respiration
 *  \returns    current annual heterotrophic respiration
 */
unitval SimpleNbox::rh( std::string biome ) const
{
    // Heterotrophic respiration is the sum of fluxes from detritus and soil
    return rh_fda( biome ) + rh_fsa( biome );
}

//------------------------------------------------------------------------------
/*! \brief      Compute global heterotrophic respiration
 *  \returns    Annual RH summed across all biomes
 */
unitval SimpleNbox::sum_rh() const
{
    unitval total( 0.0, U_PGC_YR );
    for( unitval_stringmap::const_iterator it = veg_c.begin(); it != veg_c.end(); it++ ) {
        total = total + rh( it->first );
    }
    return total;
}

//------------------------------------------------------------------------------
/*! \brief              Compute model fluxes for a time step
 *  \param[in]  t       time
 *  \param[in]  c       carbon pools (no units)
 *  \param[out] dcdt    carbon fluxes
 *  \returns            code indicating success or failure
 */
int SimpleNbox::calcderivs( double t, const double c[], double dcdt[] ) const
{
    // Solver is attempting to go from ODEstartdate to t
//    const double yearfraction = ( t - ODEstartdate );
//    H_ASSERT( yearfraction >= 0 && yearfraction <= 1, "yearfraction out of bounds" );

    // Atmosphere-ocean flux is calculated by ocean_component
    const int omodel_err = omodel->calcderivs( t, c, dcdt );
    unitval atmosocean_flux( dcdt[ SNBOX_OCEAN ], U_PGC_YR );
    
    // NPP is scaled by CO2 from preindustrial value
    unitval npp_current = sum_npp();
    unitval npp_fav = npp_current * f_nppv;
    unitval npp_fad = npp_current * f_nppd;
    unitval npp_fas = npp_current * ( 1 - f_nppv - f_nppd );
    
    // RH heterotrophic respiration
    unitval rh_fda_current( 0.0, U_PGC_YR );
    unitval rh_fsa_current( 0.0, U_PGC_YR );
    for( unitval_stringmap::const_iterator it = veg_c.begin(); it != veg_c.end(); it++ ) {
        rh_fda_current = rh_fda_current + rh_fda( it->first );
        rh_fsa_current = rh_fsa_current + rh_fsa( it->first );
    }
    unitval rh_current = rh_fda_current + rh_fsa_current;
    
    // Detritus flux comes from the vegetation pool
    // TODO: these values should use the c[] pools passed in by solver!
    unitval litter_flux( 0.0, U_PGC_YR );
    unitval litter_fvd( 0.0, U_PGC_YR );
    unitval litter_fvs( 0.0, U_PGC_YR );
    for( unitval_stringmap::const_iterator it = veg_c.begin(); it != veg_c.end(); it++ ) {
        unitval v = unitval( it->second.value( U_PGC ) * 0.035, U_PGC_YR );
        litter_flux = litter_flux + v;
        litter_fvd = litter_fvd + v * f_litterd;
        litter_fvs = litter_fvs + v * ( 1 - f_litterd );
    }
    
    // Some detritus goes to soil
    unitval detsoil_flux( 0.0, U_PGC_YR );
    for( unitval_stringmap::const_iterator it = detritus_c.begin(); it != detritus_c.end(); it++ ) {
        detsoil_flux = detsoil_flux + unitval( it->second.value( U_PGC ) * 0.6, U_PGC_YR );
    }
    
    // Annual fossil fuels and industry emissions
    unitval ffi_flux_current( 0.0, U_PGC_YR );
    if( !in_spinup ) {   // no perturbation allowed if in spinup
        ffi_flux_current = ffiEmissions.get( t );
    }
    
    // Annual land use change emissions
    unitval luc_current( 0.0, U_PGC_YR );
    if( !in_spinup ) {   // no perturbation allowed if in spinup
        luc_current = lucEmissions.get( t );
    }

    // Land-use change contribution can come from veg, detritus, and soil
    unitval luc_fva = luc_current * f_lucv;
    unitval luc_fda = luc_current * f_lucd;
    unitval luc_fsa = luc_current * ( 1 - f_lucv - f_lucd );
    
    // Oxidized methane of fossil fuel origin
    unitval ch4ox_current( 0.0, U_PGC_YR );     //TODO: implement this
    
    // Compute fluxes
    dcdt[ SNBOX_ATMOS ] = // change in atmosphere pool
        ffi_flux_current.value( U_PGC_YR )
        + luc_current.value( U_PGC_YR )
        + ch4ox_current.value( U_PGC_YR )
        - atmosocean_flux.value( U_PGC_YR )
        - npp_current.value( U_PGC_YR )
        + rh_current.value( U_PGC_YR );
    dcdt[ SNBOX_VEG ] = // change in vegetation pool
        npp_fav.value( U_PGC_YR )
        - litter_flux.value( U_PGC_YR )
        - luc_fva.value( U_PGC_YR );
    dcdt[ SNBOX_DET ] = // change in detritus pool
        npp_fad.value( U_PGC_YR )
        + litter_fvd.value( U_PGC_YR )
        - detsoil_flux.value( U_PGC_YR )
        - rh_fda_current.value( U_PGC_YR )
        - luc_fda.value( U_PGC_YR );
    dcdt[ SNBOX_SOIL ] = // change in soil pool
        npp_fas.value( U_PGC_YR )
        + litter_fvs.value( U_PGC_YR )
        + detsoil_flux.value( U_PGC_YR )
        - rh_fsa_current.value( U_PGC_YR )
        - luc_fsa.value( U_PGC_YR );
    dcdt[ SNBOX_OCEAN ] = // change in ocean pool
        atmosocean_flux.value( U_PGC_YR );
    dcdt[ SNBOX_EARTH ] = // change in earth pool
        - ffi_flux_current.value( U_PGC_YR );

/*    printf( "%6.3f%8.3f%8.2f%8.2f%8.2f%8.2f%8.2f\n", t, dcdt[ SNBOX_ATMOS ],
            dcdt[ SNBOX_VEG ], dcdt[ SNBOX_DET ], dcdt[ SNBOX_SOIL ], dcdt[ SNBOX_OCEAN ], dcdt[ SNBOX_EARTH ] );
*/
    return omodel_err;
}

//------------------------------------------------------------------------------
/*! \brief              Compute 'slowly varying' fluxes
 *  \param[in]  t       time
 *  \param[in]  c       carbon pools (no units)
 *
 *  Compute 'slowly varying' fertilization and anthropogenic fluxes.
 *  Treat the fertilization factors as slowly varying for illustrative purposes
 *  (in fact we could calculate it at each integration step if we wanted to).
 */
void SimpleNbox::slowparameval( double t, const double c[] )
{
    omodel->slowparameval( t, c );      // pass msg on to ocean model
    
	// CO2 fertilization
    Ca.set( c[ SNBOX_ATMOS ] * PGC_TO_PPMVCO2, U_PPMV_CO2 );

    // Compute CO2 fertilization factor globally (and for each biome specified)
    double_stringmap::const_iterator itd;
    for( itd = beta.begin(); itd != beta.end(); itd++ ) {
        if( in_spinup ) {
            co2fert[ itd->first ] = 1.0;  // no perturbation allowed if in spinup
        } else {
            co2fert[ itd->first ] = 1 + beta.at( itd->first ) * log( Ca/C0 );
        }
        H_LOG( logger,Logger::DEBUG ) << "co2fert[ " << itd->first << " ] at " << Ca << " = " << co2fert[ itd->first ] << std::endl;
    }

    // Compute temperature factor globally (and for each biome specified)
    // Heterotrophic respiration depends on the pool sizes (detritus and soil) and Q10 values
    // The soil pool uses a lagged Tgav, i.e. we assume it takes time for heat to diffuse into soil
    const double Tgav = core->sendMessage( M_GETDATA, D_GLOBAL_TEMP ).value( U_DEGC );
    
    // want to set tempferts (soil) and tempfertd (detritus) for each biome
    
    for( itd = tempfertd.begin(); itd != tempfertd.end(); itd++ ) {
        if( in_spinup ) {
            tempfertd[ itd->first ] = 1.0;  // no perturbation allowed in spinup
            tempferts[ itd->first ] = 1.0;  // no perturbation allowed in spinup
        } else {
            double wf = warmingfactor.at( SNBOX_DEFAULT_BIOME );
            if( warmingfactor.count( itd->first ) ) {
                wf = warmingfactor[ itd->first ];   // biome-specific warming
            }
            
            const double Tgav_biome = Tgav * wf;    // biome-specific temperature

            tempfertd[ itd->first ] = pow( q10_rh, ( Tgav_biome / 10.0 ) ); // detritus warms with air
            
        
            // Soil warm very slowly relative to the atmosphere
            // We use a mean temperature of a window (size Q10_TEMPN) of temperatures to scale Q10
            #define Q10_TEMPLAG 0 //125         // TODO: put lag in input files 150, 25
            #define Q10_TEMPN 200 //25
            double Tgav_rm = 0.0;       /* window mean of Tgav */
            if( t > core->getStartDate() + Q10_TEMPLAG ) {
                for( int i=t-Q10_TEMPLAG-Q10_TEMPN; i<t-Q10_TEMPLAG; i++ ) {
 //                   printf( "Fetching temp for %i = %f\n", i, Tgav_record.get( i ) );
                    Tgav_rm += Tgav_record.get( i ) * wf;
                }
                Tgav_rm /= Q10_TEMPN;
            }
            
            tempferts[ itd->first ] = pow( q10_rh, ( Tgav_rm / 10.0 ) );
            
            // The soil Q10 effect is 'sticky' and can only decline very slowly
            if(tempferts[ itd->first ] < m_last_tempferts * 1.0) {
                tempferts[ itd->first ] = m_last_tempferts * 1.0;
            }
            m_last_tempferts = tempferts[ itd->first ];
            
            H_LOG( logger,Logger::DEBUG ) << itd->first << " Tgav=" << Tgav << ", Tgav_biome=" << Tgav_biome << ", tempfertd=" << tempfertd[ itd->first ]
                << ", tempferts=" << tempferts[ itd->first ] << std::endl;
        }
    } // for itd
}

}<|MERGE_RESOLUTION|>--- conflicted
+++ resolved
@@ -67,13 +67,8 @@
     core->registerDependency( D_OCEAN_CFLUX, getComponentName() );
 
     // Register the inputs we can receive from outside
-<<<<<<< HEAD
-    core->registerInput( D_ANTHRO_EMISSIONS, getComponentName() );
-    core->registerInput( D_LUC_EMISSIONS, getComponentName() );
-=======
     core->registerInput(D_FFI_EMISSIONS, getComponentName());
     core->registerInput(D_LUC_EMISSIONS, getComponentName());
->>>>>>> 3fd55bae
 }
 
 //------------------------------------------------------------------------------
