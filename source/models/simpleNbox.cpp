/* Hector -- A Simple Climate Model
   Copyright (C) 2014-2015  Battelle Memorial Institute

   Please see the accompanying file LICENSE.md for additional licensing
   information.
*/
/*
 *  SimpleNbox.cpp
 *  hector
 *
 *  Created by Ben on 5/9/11.
 *
 */

#include "boost/algorithm/string.hpp"

#include "core/dependency_finder.hpp"
#include "models/simpleNbox.hpp"
#include "visitors/avisitor.hpp"

namespace Hector {

using namespace boost;

//------------------------------------------------------------------------------
/*! \brief constructor
 */
SimpleNbox::SimpleNbox() : CarbonCycleModel( 6 ), m_last_tempferts(0.0) {
    ffiEmissions.allowInterp( true );
    ffiEmissions.name = "ffiEmissions";
    lucEmissions.allowInterp( true );
    lucEmissions.name = "lucEmissions";
    Ftalbedo.allowInterp( true );
    Ftalbedo.name = "albedo";
    
    // earth_c keeps track of how much fossil C is pulled out
    // so that we can do a mass-balance check throughout the run
    earth_c.set( 0.0, U_PGC );
}

//------------------------------------------------------------------------------
// documentation is inherited
void SimpleNbox::init( Core* coreptr ) {
    CarbonCycleModel::init( coreptr );
    
    core = coreptr;
    
    // Defaults
    co2fert[ SNBOX_DEFAULT_BIOME ] = 1.0;
    warmingfactor[ SNBOX_DEFAULT_BIOME ] = 1.0;
    residual.set( 0.0, U_PGC );
//    q10_detritus[ SNBOX_DEFAULT_BIOME ] = 2.0;
//    q10_soil[ SNBOX_DEFAULT_BIOME ] = 2.0;
    tempfertd[ SNBOX_DEFAULT_BIOME ] = 1.0;
    tempferts[ SNBOX_DEFAULT_BIOME ] = 1.0;
    // Tgav_sum[ SNBOX_DEFAULT_BIOME ] = 0.0;
    
    Tgav_record.allowInterp( true );
    
    // Register the data we can provide
    core->registerCapability( D_ATMOSPHERIC_CO2, getComponentName() );
    core->registerCapability( D_ATMOSPHERIC_C, getComponentName() );
    core->registerCapability( D_PREINDUSTRIAL_CO2, getComponentName() );
    core->registerCapability( D_RF_T_ALBEDO, getComponentName() );
    core->registerCapability( D_LAND_CFLUX, getComponentName() );
    
    // Register our dependencies
    core->registerDependency( D_OCEAN_CFLUX, getComponentName() );

    // Register the inputs we can receive from outside
    core->registerInput(D_FFI_EMISSIONS, getComponentName());
    core->registerInput(D_LUC_EMISSIONS, getComponentName());
}

//------------------------------------------------------------------------------
// documentation is inherited
unitval SimpleNbox::sendMessage( const std::string& message,
                                const std::string& datum,
                                const message_data info ) throw ( h_exception )
{
    unitval returnval;
    
    if( message==M_GETDATA ) {          //! Caller is requesting data
        return getData( datum, info.date );
        
    } else if( message==M_SETDATA ) {   //! Caller is requesting to set data

        setData(datum, info);
        //TODO: change core so that parsing is routed through sendMessage
        //TODO: make setData private
        
    } else {                        //! We don't handle any other messages
        H_THROW( "Caller sent unknown message: "+message );
    }
    
    return returnval;
}

//------------------------------------------------------------------------------
// documentation is inherited
void SimpleNbox::setData( const std::string &varName,
                          const message_data& data ) throw( h_exception )
{
    // Does the varName contain our parse character? If so, split it
    std::vector<std::string> splitvec;
    boost::split( splitvec, varName, is_any_of( SNBOX_PARSECHAR ) );
    H_ASSERT( splitvec.size() < 3, "max of one separator allowed in variable names" );
    
    std::string biome = SNBOX_DEFAULT_BIOME;
    std::string varNameParsed = varName;
    if( splitvec.size() == 2 ) {    // i.e., in form <biome>.<varname>
        biome = splitvec[ 0 ];
        varNameParsed = splitvec[ 1 ];
    }

    if (data.isVal) {
        H_LOG( logger, Logger::DEBUG ) << "Setting " << biome << "." << varNameParsed << "[" << data.date << "]=" << data.value_unitval << std::endl;
    }
    else {
        H_LOG( logger, Logger::DEBUG ) << "Setting " << biome << "." << varNameParsed << "[" << data.date << "]=" << data.value_str << std::endl;
    }
    try {
        // Initial pools
        if( varNameParsed == D_ATMOSPHERIC_C ) {
            H_ASSERT( data.date == Core::undefinedIndex() , "date not allowed" );
            H_ASSERT( biome == SNBOX_DEFAULT_BIOME, "atmospheric C must be global" );
            atmos_c = data.getUnitval(U_PGC);
            C0.set( atmos_c.value( U_PGC ) * PGC_TO_PPMVCO2, U_PPMV_CO2 );
        }
        else if( varNameParsed == D_PREINDUSTRIAL_CO2 ) {
            H_ASSERT( data.date == Core::undefinedIndex() , "date not allowed" );
            H_ASSERT( biome == SNBOX_DEFAULT_BIOME, "preindustrial C must be global" );
            C0 = data.getUnitval( U_PPMV_CO2 );
            atmos_c.set( C0.value( U_PPMV_CO2 ) / PGC_TO_PPMVCO2, U_PGC );
        }
        else if( varNameParsed == D_VEGC ) {
            H_ASSERT( data.date == Core::undefinedIndex(), "date not allowed" );
            veg_c[ biome ] = data.getUnitval( U_PGC );
        }
        else if( varNameParsed == D_DETRITUSC ) {
            H_ASSERT( data.date == Core::undefinedIndex(), "date not allowed" );
            detritus_c[ biome ] = data.getUnitval( U_PGC );
        }
        else if( varNameParsed == D_SOILC ) {
            H_ASSERT( data.date == Core::undefinedIndex(), "date not allowed" );
            soil_c[ biome ] = data.getUnitval( U_PGC );
        }
        
        // Albedo effect
        else if( varNameParsed == D_RF_T_ALBEDO ) {
            H_ASSERT( data.date != Core::undefinedIndex(), "date required" );
            Ftalbedo.set( data.date, data.getUnitval( U_W_M2 ) );
        }
        
        // Partitioning
        else if( varNameParsed == D_F_NPPV ) {
            H_ASSERT( data.date == Core::undefinedIndex() , "date not allowed" );
            f_nppv = data.getUnitval(U_UNDEFINED);
        }
        else if( varNameParsed == D_F_NPPD ) {
            H_ASSERT( data.date == Core::undefinedIndex() , "date not allowed" );
            f_nppd = data.getUnitval(U_UNDEFINED);
        }
        else if( varNameParsed == D_F_LITTERD ) {
            H_ASSERT( data.date == Core::undefinedIndex() , "date not allowed" );
            f_litterd = data.getUnitval(U_UNDEFINED);
        }
        else if( varNameParsed == D_F_LUCV ) {
            H_ASSERT( data.date == Core::undefinedIndex() , "date not allowed" );
            f_lucv = data.getUnitval(U_UNDEFINED);
        }
        else if( varNameParsed == D_F_LUCD ) {
            H_ASSERT( data.date == Core::undefinedIndex() , "date not allowed" );
            f_lucd = data.getUnitval(U_UNDEFINED);
        }
        
        // Initial fluxes
        else if( varNameParsed == D_NPP_FLUX0 ) {
            H_ASSERT( data.date == Core::undefinedIndex() , "date not allowed" );
            npp_flux0[ biome ] = data.getUnitval( U_PGC_YR );
        }
        
        // Fossil fuels and industry contributions--time series.  There are two
        // message versions for each of these: one for string data
        // read from an input file, and another for actual values
        // passed from another part of the program.
        else if( varNameParsed == D_FFI_EMISSIONS ) {
            H_ASSERT( data.date != Core::undefinedIndex(), "date required" );
<<<<<<< HEAD
            H_ASSERT( biome == SNBOX_DEFAULT_BIOME, "anthro emissions must be global" );
            anthroEmissions.set( data.date, data.getUnitval( U_PGC_YR ) );
=======
            H_ASSERT( biome == SNBOX_DEFAULT_BIOME, "fossil fuels and industry emissions must be global" );
            if(data.isVal)
                ffiEmissions.set(data.date, data.value_unitval);
            else
                ffiEmissions.set( data.date, unitval::parse_unitval( data.value_str, data.units_str, U_PGC_YR ) );
>>>>>>> f01b9030
        } 
        else if( varNameParsed == D_LUC_EMISSIONS ) {
            H_ASSERT( data.date != Core::undefinedIndex(), "date required" );
            lucEmissions.set( data.date, data.getUnitval( U_PGC_YR ) );
        } 
        // Atmospheric CO2 record to constrain model to (optional)
        else if( varNameParsed == D_CA_CONSTRAIN ) {
            H_ASSERT( data.date != Core::undefinedIndex(), "date required" );
            H_ASSERT( biome == SNBOX_DEFAULT_BIOME, "atmospheric constraint must be global" );
            Ca_constrain.set( data.date, data.getUnitval( U_PPMV_CO2 ) );
        }
        
        // Fertilization
        else if( varNameParsed == D_BETA ) {
            H_ASSERT( data.date == Core::undefinedIndex() , "date not allowed" );
            beta[ biome ] = data.getUnitval(U_UNDEFINED);
        }
        else if( varNameParsed == D_WARMINGFACTOR ) {
            H_ASSERT( data.date == Core::undefinedIndex() , "date not allowed" );
            warmingfactor[ biome ] = data.getUnitval(U_UNDEFINED);
        }
        else if( varNameParsed == D_Q10_RH ) {
            H_ASSERT( data.date == Core::undefinedIndex() , "date not allowed" );
            q10_rh = data.getUnitval(U_UNDEFINED);
        }
     
        else {
            H_LOG( logger, Logger::DEBUG ) << "Unknown variable " << varName << std::endl;
            H_THROW( "Unknown variable name while parsing "+ getComponentName() + ": "
                    + varName );
        }
    } catch( h_exception& parseException ) {
        H_RETHROW( parseException, "Could not parse var: "+varName );
    }
}

//------------------------------------------------------------------------------
/*! \brief      Sanity checks
 *  \exception  If any of the sanity checks fails
 *
 *  This is called internally throughout the model run and performs sanity checks.
 *  For example, the main carbon pools (except earth) should always be positive;
 *  partitioning coefficients should not exceed 1; etc.
 */
void SimpleNbox::sanitychecks() throw( h_exception )
{
    unitval_stringmap::const_iterator it;
    double_stringmap::const_iterator itd;
    
    // Make a few sanity checks here, and then return.
    H_ASSERT( atmos_c.value( U_PGC ) > 0.0, "atmos_c pool <=0" );
    
    for( it = veg_c.begin(); it != veg_c.end(); it++ )
        H_ASSERT( it->second.value( U_PGC ) > 0.0, "veg_c pool <=0" );
    
    for( it = detritus_c.begin(); it != detritus_c.end(); it++ )
        H_ASSERT( it->second.value( U_PGC ) > 0.0, "detritus_c pool <=0" );
 
    for( it = soil_c.begin(); it != soil_c.end(); it++ )
        H_ASSERT( it->second.value( U_PGC ) > 0.0, "soil_c pool <=0" );
 
    H_ASSERT( f_nppv >= 0.0, "f_nppv <0" );
    H_ASSERT( f_nppd >= 0.0, "f_nppd <0" );
    H_ASSERT( f_nppv + f_nppd <= 1.0, "f_nppv + f_nppd >1" );
    H_ASSERT( f_litterd >= 0.0 && f_litterd <= 1.0, "f_litterd <0 or >1" );
    H_ASSERT( f_lucv >= 0.0, "f_lucv <0" );
    H_ASSERT( f_lucd >= 0.0, "f_lucd <0" );
    H_ASSERT( f_lucv + f_lucd <= 1.0, "f_lucv + f_lucd >1" );
    
    for( it = npp_flux0.begin(); it != npp_flux0.end(); it++ )
        H_ASSERT( it->second.value( U_PGC_YR ) > 0.0, "npp_flux0 <=0" );
    
    H_ASSERT( C0.value( U_PPMV_CO2 ) > 0.0, "C0 <= 0" );
    H_ASSERT( Ca.value( U_PPMV_CO2 ) > 0.0, "Ca <= 0" );
}

//------------------------------------------------------------------------------
/*! \brief      Sum a string->unitval map
 *  \param      pool to sum over
 *  \returns    Sum of the unitvals in the map
 *  \exception  If the map is empty
 */
unitval SimpleNbox::sum_map( unitval_stringmap pool ) const
{
    H_ASSERT( pool.size(), "can't sum an empty map" );
    unitval sum( 0.0, pool.begin()->second.units() );
    for( unitval_stringmap::const_iterator it = pool.begin(); it != pool.end(); it++ )
        sum = sum + it->second;
    return sum;
}

//------------------------------------------------------------------------------
/*! \brief      Sum a string->double map
 *  \param      pool to sum over
 *  \returns    Sum of the unitvals in the map
 *  \exception  If the map is empty
 */
double SimpleNbox::sum_map( double_stringmap pool ) const
{
    H_ASSERT( pool.size(), "can't sum an empty map" );
    double sum = 0.0;
    for( double_stringmap::const_iterator it = pool.begin(); it != pool.end(); it++ )
        sum = sum + it->second;
    return sum;
}

//------------------------------------------------------------------------------
/*! \brief      Log pool states
 *  \param      current date
 */
void SimpleNbox::log_pools( const double t )
{
    // Log pool states
    H_LOG( logger,Logger::DEBUG ) << "---- simpleNbox pool states at t=" << t << " ----" << std::endl;
    H_LOG( logger,Logger::DEBUG ) << "Atmos = " << atmos_c << std::endl;
    H_LOG( logger,Logger::DEBUG ) << "Biome \tveg_c \t\tdetritus_c \tsoil_c" << std::endl;
    for( unitval_stringmap::const_iterator it = veg_c.begin(); it != veg_c.end(); it++ ) {
        std::string biome = it->first;
        H_LOG( logger,Logger::DEBUG ) << biome << "\t" << veg_c[ biome ] << "\t" <<
        detritus_c[ biome ] << "\t\t" << soil_c[ biome ] << std::endl;
    }
    H_LOG( logger,Logger::DEBUG ) << "Earth = " << earth_c << std::endl;
}

//------------------------------------------------------------------------------
// documentation is inherited
void SimpleNbox::prepareToRun() throw( h_exception )
{
    H_LOG( logger, Logger::DEBUG ) << "prepareToRun " << std::endl;
 
    // TODO: if any 'global' settings, there shouldn't also be regional!
    
    // Everything in veg_c map should occur in soil and detritus
    H_ASSERT( veg_c.size() == detritus_c.size(), "veg_c and detritus_c data not same size" );
    H_ASSERT( veg_c.size() == soil_c.size(), "veg_c and soil_c data not same size" );
    H_ASSERT( veg_c.size() == npp_flux0.size(), "veg_c and npp_flux0 not same size" );
    for( unitval_stringmap::const_iterator it=veg_c.begin(); it != veg_c.end(); it++ ) {
        H_LOG( logger, Logger::DEBUG ) << "Checking that " << it->first << " data complete" << std::endl;
        H_ASSERT( detritus_c.count( it->first ), "no biome data for detritus_c" );
        H_ASSERT( soil_c.count( it->first ), "no biome data for soil_c" );
        H_ASSERT( npp_flux0.count( it->first ), "no biome data for npp_flux0" );
        
        if( !beta.count( it->first ) ) {
            H_LOG( logger, Logger::DEBUG ) << "Beta does not exist for this biome; using global value" << std::endl;
            beta[ it->first ] = beta.at( SNBOX_DEFAULT_BIOME );
        }
        
//        Tgav_sum[ it->first ] = 0.0;
   }

    // Save a pointer to the ocean model in use
    omodel = static_cast<CarbonCycleModel*>( core->getComponentByCapability( D_OCEAN_C ) );

    if( !Ftalbedo.size() ) {          // if no albedo data, assume constant
        unitval alb( -0.2, U_W_M2 ); // default is MAGICC value
        Ftalbedo.set( core->getStartDate(), alb );
        Ftalbedo.set( core->getEndDate(), alb );
    }
    
    Ca.set( C0.value( U_PPMV_CO2 ), U_PPMV_CO2 );
    
    if( Ca_constrain.size() ) {
        Ca_constrain.allowPartialInterp( true );
        Logger& glog = Logger::getGlobalLogger();
        H_LOG( glog, Logger::WARNING ) << "Atmospheric CO2 will be constrained to user-supplied values!" << std::endl;
    }
    
    // One-time checks
    double_stringmap::const_iterator itd;
    for( itd = beta.begin(); itd != beta.end(); itd++ ) {
        H_ASSERT( itd->second >= 0.0, "beta < 0" );
    }
    H_ASSERT( q10_rh>0.0, "q10_rh <= 0.0" );
    sanitychecks();
}

//------------------------------------------------------------------------------
/*! \brief                  Run code, called from core
 *  \param[in] runToDate    Date to which to run to, double
 *
 *  This run method doesn't do much, because it's the carbon-cycle-solver
 *  run that does all the work.
 */
void SimpleNbox::run( const double runToDate ) throw ( h_exception )
{
    in_spinup = core->inSpinup();
    sanitychecks();
    
    Tgav_record.set( runToDate, core->sendMessage( M_GETDATA, D_GLOBAL_TEMP ).value( U_DEGC ) );
}

//------------------------------------------------------------------------------
/*! \brief                  Spinup run code, called from core
 *  \param[in] step         Spinup step number
 *
 *  This run_spinup method doesn't do much, because it's the carbon-cycle-solver
 *  run that does all the work.
 */
bool SimpleNbox::run_spinup( const int step ) throw ( h_exception )
{
    sanitychecks();
    in_spinup = true;
    return true;        // solver will really be the one signalling
}

//------------------------------------------------------------------------------
// documentation is inherited
unitval SimpleNbox::getData( const std::string& varName,
                            const double date ) throw ( h_exception ) {
    
    unitval returnval;
    
    if( varName == D_ATMOSPHERIC_C ) {
        H_ASSERT( date == Core::undefinedIndex(), "Date not allowed for atmospheric C" );
        returnval = atmos_c;
    } else if( varName == D_ATMOSPHERIC_CO2 ) {
        H_ASSERT( date == Core::undefinedIndex(), "Date not allowed for atmospheric CO2" );
        returnval = Ca;
    } else if( varName == D_ATMOSPHERIC_C_RESIDUAL ) {
        H_ASSERT( date == Core::undefinedIndex(), "Date not allowed for atmospheric C residual" );
        returnval = residual;
    } else if( varName == D_PREINDUSTRIAL_CO2 ) {
        H_ASSERT( date == Core::undefinedIndex(), "Date not allowed for preindustrial CO2" );
        returnval = C0;
    } else if( varName == D_LAND_CFLUX ) {
        H_ASSERT( date == Core::undefinedIndex(), "Date not allowed for atm-land flux" );
        returnval = sum_npp() - sum_rh() - lucEmissions.get( ODEstartdate );
        
    } else if( varName == D_RF_T_ALBEDO ) {
        H_ASSERT( date != Core::undefinedIndex(), "Date required for albedo forcing" );
        returnval = Ftalbedo.get( date );
        
    } else if( varName == D_EARTHC ) {
        H_ASSERT( date == Core::undefinedIndex(), "Date not allowed for earth C" );
        returnval = earth_c;
    } else if( varName == D_VEGC ) {
        H_ASSERT( date == Core::undefinedIndex(), "Date not allowed for veg C" );
        returnval = sum_map( veg_c );
    } else if( varName == D_DETRITUSC ) {
        H_ASSERT( date == Core::undefinedIndex(), "Date not allowed for detritus C" );
        returnval = sum_map( detritus_c );
    } else if( varName == D_SOILC ) {
        H_ASSERT( date == Core::undefinedIndex(), "Date not allowed for soil C" );
        returnval = sum_map( soil_c );
    } else if( varName == D_FFI_EMISSIONS ) {
        H_ASSERT( date != Core::undefinedIndex(), "Date required for ffi emissions" );
        returnval = ffiEmissions.get( date );
    } else if( varName == D_LUC_EMISSIONS ) {
        H_ASSERT( date != Core::undefinedIndex(), "Date required for luc emissions" );
        returnval = lucEmissions.get( date );
    } else if( varName == D_NPP ) {
        H_ASSERT( date == Core::undefinedIndex(), "Date not allowed for npp" );
        returnval = sum_npp();
    } else if( varName == D_RH ) {
        H_ASSERT( date == Core::undefinedIndex(), "Date not allowed for rh" );
        returnval = sum_rh();
    }else {
        H_THROW( "Caller is requesting unknown variable: " + varName );
    }
    
    return returnval;
}

//------------------------------------------------------------------------------
// documentation is inherited
void SimpleNbox::shutDown()
{
	H_LOG( logger, Logger::DEBUG ) << "goodbye " << getComponentName() << std::endl;
    logger.close();
}

//------------------------------------------------------------------------------
/*! \brief visitor accept code
 */
void SimpleNbox::accept( AVisitor* visitor ) {
    visitor->visit( this );
}

//------------------------------------------------------------------------------
/*! \brief            transfer model pools to flat array (for ODE solver)
 *  \param[in] t  time, double, the date from which ODE solver is starting
 *  \param[in] c  flat array of carbon pools (no units)
 */
void SimpleNbox::getCValues( double t, double c[] )
{
    c[ SNBOX_ATMOS ] = atmos_c.value( U_PGC );
    c[ SNBOX_VEG ] = sum_map( veg_c ).value( U_PGC );
    c[ SNBOX_DET ] = sum_map( detritus_c ).value( U_PGC );
    c[ SNBOX_SOIL ] = sum_map( soil_c ).value( U_PGC );
    omodel->getCValues( t, c );
    c[ SNBOX_EARTH ] = earth_c.value( U_PGC );
    
    ODEstartdate = t;
}

//------------------------------------------------------------------------------
/*! \brief                  Transfer new model pools from ODE solver array back to model pools
 *  \param[in] t            Time, double, the ending date of the solver
 *  \param[in] double       Flat array of carbon pools (no units)
 *  \exception h_exception  If ocean model diverges from our pool tracking all ocean C
 *  \exception h_exception  If mass is not conserved
 *
 *  \details Transfer solver pools (no units) back to our pools (with units), and run
 *  a sanity check to make sure mass has been conserved.
 */
void SimpleNbox::stashCValues( double t, const double c[] )
{
    // Solver has gone from ODEstartdate to t
    const double yf = ( t - ODEstartdate );
    H_ASSERT( yf >= 0 && yf <= 1, "yearfraction out of bounds" );
    
    H_LOG( logger,Logger::DEBUG ) << "Stashing at t=" << t << ", solver pools at " << t << ": " << c[ 0 ]
    << " " << c[ 1 ] << " " << c[ 2 ] << " " << c[ 3 ] << " " << c[ 4 ] << " " << c[ 5 ] << std::endl;

    log_pools( t );

    // Store solver pools into our internal variables
    
    atmos_c.set( c[ SNBOX_ATMOS ], U_PGC );
    
    // The solver just knows about one vegetation box, one detritus, and one
    // soil. So we need to apportion new veg C pool (set by the solver) to
    // as many biomes as we have. This is not ideal.
    // TODO: Solver actually solves all boxes in multi-biome system

    // Apportioning is done by NPP and RH
    // i.e., biomes with higher values get more of any C change
    const unitval npp_rh_total = sum_npp() + sum_rh(); // these are both positive
    const unitval newveg( c[ SNBOX_VEG ], U_PGC );
    const unitval newdet( c[ SNBOX_DET ], U_PGC );
    const unitval newsoil( c[ SNBOX_SOIL ], U_PGC );
    unitval veg_delta = newveg - sum_map( veg_c );  // TODO: make const
    unitval det_delta = newdet - sum_map( detritus_c );  // TODO: make const
    unitval soil_delta = newsoil - sum_map( soil_c );  // TODO: make const
    H_LOG( logger,Logger::DEBUG ) << "veg_delta = " << veg_delta << std::endl;
    H_LOG( logger,Logger::DEBUG ) << "det_delta = " << det_delta << std::endl;
    H_LOG( logger,Logger::DEBUG ) << "soil_delta = " << soil_delta << std::endl;
    for( unitval_stringmap::const_iterator it = veg_c.begin(); it != veg_c.end(); it++ ) {
        std::string biome = it->first;
        const double wt     = ( npp( biome ) + rh( biome ) ) / npp_rh_total;
        veg_c[ biome ]      = veg_c[ biome ] + veg_delta * wt;
        detritus_c[ biome ] = detritus_c[ biome ] + det_delta * wt;
        soil_c[ biome ]     = soil_c[ biome ] + soil_delta * wt;
        H_LOG( logger,Logger::DEBUG ) << "Biome " << biome << " weight = " << wt << std::endl;
    }

    log_pools( t );
    
    omodel->stashCValues( t, c );   // tell ocean model to store new C values
    earth_c.set( c[ SNBOX_EARTH ], U_PGC );

    log_pools( t );
    
    // Each time the model pools are updated, check that mass has been conserved
    static double lastsum = 0.0;
    double sum=0.0;
    for( int i=0; i<ncpool(); i++ ) {
        sum += c[ i ];
    }

    const double diff = fabs( sum - lastsum );
    H_LOG( logger,Logger::DEBUG ) << "lastsum = " << lastsum << ", sum = " << sum << ", diff = " << diff << std::endl;
    if( lastsum && diff > MB_EPSILON ) {
        H_LOG( logger,Logger::SEVERE ) << "Mass not conserved in " << getComponentName() << std::endl;
        H_LOG( logger,Logger::SEVERE ) << "lastsum = " << lastsum << ", sum = " << sum << ", diff = " << diff << std::endl;
        H_THROW( "Mass not conserved! (See log.)" );
    }
    lastsum = sum;

    // If user has supplied Ca values, adjust atmospheric C to match
    if( !core->inSpinup() && Ca_constrain.size() && t <= Ca_constrain.lastdate() ) {
        
        H_LOG( logger, Logger::WARNING ) << "** Constraining atmospheric CO2 to user-supplied value" << std::endl;
        
        unitval atmos_cpool_to_match( Ca_constrain.get( t ).value( U_PPMV_CO2 ) / PGC_TO_PPMVCO2, U_PGC );
        residual = atmos_c - atmos_cpool_to_match;
        H_LOG( logger,Logger::DEBUG ) << t << "- have " << Ca << " want " << Ca_constrain.get( t ).value( U_PPMV_CO2 ) << std::endl;
        H_LOG( logger,Logger::DEBUG ) << t << "- have " << atmos_c << " want " << atmos_cpool_to_match << "; residual = " << residual << std::endl;
        
        // Transfer C from atmosphere to deep ocean and update our C and Ca variables
        H_LOG( logger,Logger::DEBUG ) << "Sending residual of " << residual << " to deep ocean" << std::endl;
        core->sendMessage( M_DUMP_TO_DEEP_OCEAN, D_OCEAN_C, message_data( residual ) );
        atmos_c = atmos_c - residual;
        Ca.set( atmos_c.value( U_PGC ) * PGC_TO_PPMVCO2, U_PPMV_CO2 );
    } else {
        residual.set( 0.0, U_PGC );
    }
    
    // All good! t will be the start of the next timestep, so
    ODEstartdate = t;
}

// A series of small functions to calculate variables that will appear in the output stream

//------------------------------------------------------------------------------
/*! \brief      Compute annual net primary production
 *  \returns    current annual NPP
 */
unitval SimpleNbox::npp( std::string biome ) const
{
    unitval npp = npp_flux0.at( biome );    // 'at' throws exception if not found
    npp = npp * co2fert.at( biome );        // that's why used here instead of []
//    npp = npp * tempfert.at( biome );
    return npp;
}

//------------------------------------------------------------------------------
/*! \brief      Compute global net primary production
 *  \returns    Annual NPP summed across all biomes
 */
unitval SimpleNbox::sum_npp() const
{
    unitval total( 0.0, U_PGC_YR );
    for( unitval_stringmap::const_iterator it = veg_c.begin(); it != veg_c.end(); it++ ) {
        total = total + npp( it->first );
    }
    return total;
}

//------------------------------------------------------------------------------
/*! \brief      Compute detritus component of annual heterotrophic respiration
 *  \returns    current detritus component of annual heterotrophic respiration
 */
unitval SimpleNbox::rh_fda( std::string biome ) const
{
    unitval dflux( detritus_c.at( biome ).value( U_PGC ) * 0.25, U_PGC_YR );
    return dflux * tempfertd.at( biome );
}

//------------------------------------------------------------------------------
/*! \brief      Compute soil component of annual heterotrophic respiration
 *  \returns    current soil component of annual heterotrophic respiration
 */
unitval SimpleNbox::rh_fsa( std::string biome ) const
{
    unitval soilflux( soil_c.at( biome ).value( U_PGC ) * 0.02, U_PGC_YR );
    return soilflux * tempferts.at( biome );
}

//------------------------------------------------------------------------------
/*! \brief      Compute total annual heterotrophic respiration
 *  \returns    current annual heterotrophic respiration
 */
unitval SimpleNbox::rh( std::string biome ) const
{
    // Heterotrophic respiration is the sum of fluxes from detritus and soil
    return rh_fda( biome ) + rh_fsa( biome );
}

//------------------------------------------------------------------------------
/*! \brief      Compute global heterotrophic respiration
 *  \returns    Annual RH summed across all biomes
 */
unitval SimpleNbox::sum_rh() const
{
    unitval total( 0.0, U_PGC_YR );
    for( unitval_stringmap::const_iterator it = veg_c.begin(); it != veg_c.end(); it++ ) {
        total = total + rh( it->first );
    }
    return total;
}

//------------------------------------------------------------------------------
/*! \brief              Compute model fluxes for a time step
 *  \param[in]  t       time
 *  \param[in]  c       carbon pools (no units)
 *  \param[out] dcdt    carbon fluxes
 *  \returns            code indicating success or failure
 */
int SimpleNbox::calcderivs( double t, const double c[], double dcdt[] ) const
{
    // Solver is attempting to go from ODEstartdate to t
//    const double yearfraction = ( t - ODEstartdate );
//    H_ASSERT( yearfraction >= 0 && yearfraction <= 1, "yearfraction out of bounds" );

    // Atmosphere-ocean flux is calculated by ocean_component
    const int omodel_err = omodel->calcderivs( t, c, dcdt );
    unitval atmosocean_flux( dcdt[ SNBOX_OCEAN ], U_PGC_YR );
    
    // NPP is scaled by CO2 from preindustrial value
    unitval npp_current = sum_npp();
    unitval npp_fav = npp_current * f_nppv;
    unitval npp_fad = npp_current * f_nppd;
    unitval npp_fas = npp_current * ( 1 - f_nppv - f_nppd );
    
    // RH heterotrophic respiration
    unitval rh_fda_current( 0.0, U_PGC_YR );
    unitval rh_fsa_current( 0.0, U_PGC_YR );
    for( unitval_stringmap::const_iterator it = veg_c.begin(); it != veg_c.end(); it++ ) {
        rh_fda_current = rh_fda_current + rh_fda( it->first );
        rh_fsa_current = rh_fsa_current + rh_fsa( it->first );
    }
    unitval rh_current = rh_fda_current + rh_fsa_current;
    
    // Detritus flux comes from the vegetation pool
    // TODO: these values should use the c[] pools passed in by solver!
    unitval litter_flux( 0.0, U_PGC_YR );
    unitval litter_fvd( 0.0, U_PGC_YR );
    unitval litter_fvs( 0.0, U_PGC_YR );
    for( unitval_stringmap::const_iterator it = veg_c.begin(); it != veg_c.end(); it++ ) {
        unitval v = unitval( it->second.value( U_PGC ) * 0.035, U_PGC_YR );
        litter_flux = litter_flux + v;
        litter_fvd = litter_fvd + v * f_litterd;
        litter_fvs = litter_fvs + v * ( 1 - f_litterd );
    }
    
    // Some detritus goes to soil
    unitval detsoil_flux( 0.0, U_PGC_YR );
    for( unitval_stringmap::const_iterator it = detritus_c.begin(); it != detritus_c.end(); it++ ) {
        detsoil_flux = detsoil_flux + unitval( it->second.value( U_PGC ) * 0.6, U_PGC_YR );
    }
    
    // Annual fossil fuels and industry emissions
    unitval ffi_flux_current( 0.0, U_PGC_YR );
    if( !in_spinup ) {   // no perturbation allowed if in spinup
        ffi_flux_current = ffiEmissions.get( t );
    }
    
    // Annual land use change emissions
    unitval luc_current( 0.0, U_PGC_YR );
    if( !in_spinup ) {   // no perturbation allowed if in spinup
        luc_current = lucEmissions.get( t );
    }

    // Land-use change contribution can come from veg, detritus, and soil
    unitval luc_fva = luc_current * f_lucv;
    unitval luc_fda = luc_current * f_lucd;
    unitval luc_fsa = luc_current * ( 1 - f_lucv - f_lucd );
    
    // Oxidized methane of fossil fuel origin
    unitval ch4ox_current( 0.0, U_PGC_YR );     //TODO: implement this
    
    // Compute fluxes
    dcdt[ SNBOX_ATMOS ] = // change in atmosphere pool
        ffi_flux_current.value( U_PGC_YR )
        + luc_current.value( U_PGC_YR )
        + ch4ox_current.value( U_PGC_YR )
        - atmosocean_flux.value( U_PGC_YR )
        - npp_current.value( U_PGC_YR )
        + rh_current.value( U_PGC_YR );
    dcdt[ SNBOX_VEG ] = // change in vegetation pool
        npp_fav.value( U_PGC_YR )
        - litter_flux.value( U_PGC_YR )
        - luc_fva.value( U_PGC_YR );
    dcdt[ SNBOX_DET ] = // change in detritus pool
        npp_fad.value( U_PGC_YR )
        + litter_fvd.value( U_PGC_YR )
        - detsoil_flux.value( U_PGC_YR )
        - rh_fda_current.value( U_PGC_YR )
        - luc_fda.value( U_PGC_YR );
    dcdt[ SNBOX_SOIL ] = // change in soil pool
        npp_fas.value( U_PGC_YR )
        + litter_fvs.value( U_PGC_YR )
        + detsoil_flux.value( U_PGC_YR )
        - rh_fsa_current.value( U_PGC_YR )
        - luc_fsa.value( U_PGC_YR );
    dcdt[ SNBOX_OCEAN ] = // change in ocean pool
        atmosocean_flux.value( U_PGC_YR );
    dcdt[ SNBOX_EARTH ] = // change in earth pool
        - ffi_flux_current.value( U_PGC_YR );

/*    printf( "%6.3f%8.3f%8.2f%8.2f%8.2f%8.2f%8.2f\n", t, dcdt[ SNBOX_ATMOS ],
            dcdt[ SNBOX_VEG ], dcdt[ SNBOX_DET ], dcdt[ SNBOX_SOIL ], dcdt[ SNBOX_OCEAN ], dcdt[ SNBOX_EARTH ] );
*/
    return omodel_err;
}

//------------------------------------------------------------------------------
/*! \brief              Compute 'slowly varying' fluxes
 *  \param[in]  t       time
 *  \param[in]  c       carbon pools (no units)
 *
 *  Compute 'slowly varying' fertilization and anthropogenic fluxes.
 *  Treat the fertilization factors as slowly varying for illustrative purposes
 *  (in fact we could calculate it at each integration step if we wanted to).
 */
void SimpleNbox::slowparameval( double t, const double c[] )
{
    omodel->slowparameval( t, c );      // pass msg on to ocean model
    
	// CO2 fertilization
    Ca.set( c[ SNBOX_ATMOS ] * PGC_TO_PPMVCO2, U_PPMV_CO2 );

    // Compute CO2 fertilization factor globally (and for each biome specified)
    double_stringmap::const_iterator itd;
    for( itd = beta.begin(); itd != beta.end(); itd++ ) {
        if( in_spinup ) {
            co2fert[ itd->first ] = 1.0;  // no perturbation allowed if in spinup
        } else {
            co2fert[ itd->first ] = 1 + beta.at( itd->first ) * log( Ca/C0 );
        }
        H_LOG( logger,Logger::DEBUG ) << "co2fert[ " << itd->first << " ] at " << Ca << " = " << co2fert[ itd->first ] << std::endl;
    }

    // Compute temperature factor globally (and for each biome specified)
    // Heterotrophic respiration depends on the pool sizes (detritus and soil) and Q10 values
    // The soil pool uses a lagged Tgav, i.e. we assume it takes time for heat to diffuse into soil
    const double Tgav = core->sendMessage( M_GETDATA, D_GLOBAL_TEMP ).value( U_DEGC );
    
    // want to set tempferts (soil) and tempfertd (detritus) for each biome
    
    for( itd = tempfertd.begin(); itd != tempfertd.end(); itd++ ) {
        if( in_spinup ) {
            tempfertd[ itd->first ] = 1.0;  // no perturbation allowed in spinup
            tempferts[ itd->first ] = 1.0;  // no perturbation allowed in spinup
        } else {
            double wf = warmingfactor.at( SNBOX_DEFAULT_BIOME );
            if( warmingfactor.count( itd->first ) ) {
                wf = warmingfactor[ itd->first ];   // biome-specific warming
            }
            
            const double Tgav_biome = Tgav * wf;    // biome-specific temperature

            tempfertd[ itd->first ] = pow( q10_rh, ( Tgav_biome / 10.0 ) ); // detritus warms with air
            
        
            // Soil warm very slowly relative to the atmosphere
            // We use a mean temperature of a window (size Q10_TEMPN) of temperatures to scale Q10
            #define Q10_TEMPLAG 0 //125         // TODO: put lag in input files 150, 25
            #define Q10_TEMPN 200 //25
            double Tgav_rm = 0.0;       /* window mean of Tgav */
            if( t > core->getStartDate() + Q10_TEMPLAG ) {
                for( int i=t-Q10_TEMPLAG-Q10_TEMPN; i<t-Q10_TEMPLAG; i++ ) {
 //                   printf( "Fetching temp for %i = %f\n", i, Tgav_record.get( i ) );
                    Tgav_rm += Tgav_record.get( i ) * wf;
                }
                Tgav_rm /= Q10_TEMPN;
            }
            
            tempferts[ itd->first ] = pow( q10_rh, ( Tgav_rm / 10.0 ) );
            
            // The soil Q10 effect is 'sticky' and can only decline very slowly
            if(tempferts[ itd->first ] < m_last_tempferts * 1.0) {
                tempferts[ itd->first ] = m_last_tempferts * 1.0;
            }
            m_last_tempferts = tempferts[ itd->first ];
            
            H_LOG( logger,Logger::DEBUG ) << itd->first << " Tgav=" << Tgav << ", Tgav_biome=" << Tgav_biome << ", tempfertd=" << tempfertd[ itd->first ]
                << ", tempferts=" << tempferts[ itd->first ] << std::endl;
        }
    } // for itd
}

}<|MERGE_RESOLUTION|>--- conflicted
+++ resolved
@@ -186,16 +186,11 @@
         // passed from another part of the program.
         else if( varNameParsed == D_FFI_EMISSIONS ) {
             H_ASSERT( data.date != Core::undefinedIndex(), "date required" );
-<<<<<<< HEAD
-            H_ASSERT( biome == SNBOX_DEFAULT_BIOME, "anthro emissions must be global" );
-            anthroEmissions.set( data.date, data.getUnitval( U_PGC_YR ) );
-=======
             H_ASSERT( biome == SNBOX_DEFAULT_BIOME, "fossil fuels and industry emissions must be global" );
             if(data.isVal)
                 ffiEmissions.set(data.date, data.value_unitval);
             else
                 ffiEmissions.set( data.date, unitval::parse_unitval( data.value_str, data.units_str, U_PGC_YR ) );
->>>>>>> f01b9030
         } 
         else if( varNameParsed == D_LUC_EMISSIONS ) {
             H_ASSERT( data.date != Core::undefinedIndex(), "date required" );
