/*
 *  main.cpp - wrapper entry point
 *  hector
 *
 *  Created by Ben on 9/14/10.
 *
 */

#include <stdlib.h>
#include <iostream>
#include "boost/algorithm/string.hpp"

#include "core/core.hpp"
#include "core/logger.hpp"
#include "h_exception.hpp"
#include "h_util.hpp"
#include "input/h_reader.hpp"
#include "input/ini_to_core_reader.hpp"
#include "visitors/ini_restart_visitor.hpp"
#include "visitors/csv_output_visitor.hpp"
#include "visitors/csv_outputstream_visitor.hpp"

<<<<<<< HEAD
#include "data/message_data.hpp"
#include "components/component_names.hpp"
#include "components/imodel_component.hpp"
=======
#include "data/unitval.hpp"
>>>>>>> 7527cb7d

using namespace std;
using namespace Hector; 

void read_and_set_co2(double tlast,double t, Core &core, istream &sim_gcam_emiss);
void init_emiss_strm(istream &sim_gcam_emiss);

//-----------------------------------------------------------------------
/*! \brief Entry point for HECTOR wrapper.
 *
 *  Starting point for wrapper, not the core.
 */
int main (int argc, char * const argv[]) {
<<<<<<< HEAD

    try {
        
=======
    using namespace Hector;
    
	try {
>>>>>>> 7527cb7d
        // Create the global log
        Logger& glog = Logger::getGlobalLogger();
        glog.open( string( MODEL_NAME ), true, Logger::DEBUG );
        H_LOG( glog, Logger::NOTICE ) << MODEL_NAME << " wrapper start" << endl;
        
        // Parse the main configuration file
        if( argc > 1 ) {
            if( ifstream( argv[1] ) ) {
                h_reader reader( argv[1], INI_style );
            } else {
                H_LOG( glog, Logger::SEVERE ) << "Couldn't find input file " << argv[ 1 ] << endl;
                H_THROW( "Couldn't find input file" )
            }
        } else {
            H_LOG( glog, Logger::SEVERE ) << "No configuration filename!" << endl;
            H_THROW( "Usage: <program> <config file name>" )
        }
        
        // Initialize the core and send input data to it
        H_LOG( glog, Logger::NOTICE ) << "Creating and initializing the core." << endl;
        Core core;
        core.init();
        
        H_LOG( glog, Logger::NOTICE ) << "Setting data in the core." << endl;
        INIToCoreReader coreParser( &core );
        coreParser.parse( argv[1] );
        
        // Create visitors
        H_LOG( glog, Logger::NOTICE ) << "Adding visitors to the core." << endl;
        INIRestartVisitor restartVisitor( string( OUTPUT_DIRECTORY ) + "restart.ini", core.getEndDate() );
        core.addVisitor( &restartVisitor );
        CSVOutputVisitor csvOutputVisitor( string( OUTPUT_DIRECTORY ) + "output.csv"  );
        core.addVisitor( &csvOutputVisitor );
        filebuf csvoutputStreamFile;
        
        // Open the stream output file, which has an optional run name (specified in the INI file) in it
        string rn = core.getRun_name();
        if( rn == "" )
            csvoutputStreamFile.open( string( string( OUTPUT_DIRECTORY ) + "outputstream.csv" ).c_str(), ios::out );
        else
            csvoutputStreamFile.open( string( string( OUTPUT_DIRECTORY ) + "outputstream_" + rn + ".csv" ).c_str(), ios::out );
        
        
        ostream outputStream( &csvoutputStreamFile );
        CSVOutputStreamVisitor csvOutputStreamVisitor( outputStream );
        core.addVisitor( &csvOutputStreamVisitor );

        H_LOG(glog, Logger::NOTICE) << "Calling prepareToRun()\n";
        core.prepareToRun();
        
        H_LOG( glog, Logger::NOTICE ) << "Running the core." << endl;

        // variables for reading CO2 emissions to pass into the core as it's running.
        double tlast = core.getStartDate();
        ifstream sim_gcam_emiss("input/emissions/RCP45_emissions.csv");
        init_emiss_strm(sim_gcam_emiss);
        
        for(double t=core.getStartDate()+5.0; t<=core.getEndDate(); t+=5.0) {
            read_and_set_co2(tlast, t, core, sim_gcam_emiss);
            core.run(t);
            // The following provide an example of how to request data
            // from components.  Note you don't need to get the name
            // of the component; you just need to say what kind of
            // data you want, and the core takes care of the rest.
            unitval temp = core.sendMessage(M_GETDATA, D_GLOBAL_TEMP);
            unitval ca   = core.sendMessage(M_GETDATA, D_ATMOSPHERIC_CO2);
            unitval forc = core.sendMessage(M_GETDATA, D_RF_TOTAL);
            H_LOG(glog, Logger::NOTICE)
                << "t= " << t << "\t"
                << "temp= " << temp << "\t"
                << "atmos. C= " << ca << "\t"
                << "RF= " << forc << endl;
            // logging doesn't seem to be working properly right now, so repeat
            // the info to stdout
            cout << "t= " << t << "\t"
                 << "temp= " << temp << "\t"
                 << "atmos. C= " << ca << "\t"
                 << "RF= " << forc << endl;

            tlast = t;
        }

        H_LOG(glog, Logger::NOTICE) << "Shutting down all components.\n";
        core.shutDown();
        
        H_LOG( glog, Logger::NOTICE ) << "Hector wrapper end" << endl;
        glog.close();
    }
    catch( h_exception e ) {
        cerr << "* Program exception: " << e.msg << "\n* Function " << e.func << ", file "
        << e.file << ", line " << e.linenum << endl;
    }
    catch( std::exception &e ) {
        cerr << "Standard exception: " << e.what() << endl;
    }
    catch( ... ) {
        cerr << "Other exception! " << endl;
    }
<<<<<<< HEAD
        cerr << "\nRun completed. Press [ENTER] to finish." << endl;
	cin.get();
=======

>>>>>>> 7527cb7d
    return 0;
}


void read_and_set_co2(double tstrt, double tend, Core &core, istream &sim_gcam_emiss)
{
  
    double t;
    std::string line;
    std::vector<std::string> splitvec;
    do {
        getline(sim_gcam_emiss, line);
        boost::split(splitvec, line, boost::algorithm::is_any_of(","));
        t = atof(splitvec[0].c_str());
        if(t>=tstrt && t>2010.0) {
            double anthro = atof(splitvec[1].c_str());
            double luc    = atof(splitvec[2].c_str());
            double so2    = atof(splitvec[8].c_str());
            double bc     = atof(splitvec[14].c_str());
            double oc     = atof(splitvec[16].c_str());
            double cf4    = atof(splitvec[18].c_str());
            double hcf22  = atof(splitvec[37].c_str());

            // This is how you set annual emissions into the model
            core.sendMessage(M_SETDATA, D_ANTHRO_EMISSIONS,
                             message_data(t, unitval(anthro, U_PGC_YR)));
            core.sendMessage(M_SETDATA, D_LUC_EMISSIONS,
                             message_data(t, unitval(luc, U_PGC_YR)));
            core.sendMessage(M_SETDATA, D_EMISSIONS_SO2,
                             message_data(t, unitval(so2, U_GG)));
            core.sendMessage(M_SETDATA, D_EMISSIONS_BC,
                             message_data(t, unitval(bc, U_KG)));
            core.sendMessage(M_SETDATA, D_EMISSIONS_OC,
                             message_data(t, unitval(oc, U_KG)));
            core.sendMessage(M_SETDATA, D_EMISSIONS_CF4,
                             message_data(t, unitval(cf4, U_GG)));
            core.sendMessage(M_SETDATA, D_EMISSIONS_HCF22,
                             message_data(t, unitval(hcf22, U_GG)));
            std::cout << "t= " << t << "\n"
                      << "\t\tanthro= " << anthro << "\n"
                      << "\t\tluc= " << luc << "\n"
                      << "\t\tSO2= " << so2 << "\n"
                      << "\t\tBC= "  << bc << "\n"
                      << "\t\tOC= "  << oc << "\n"
                      << "\t\tCF4= " << cf4 << "\n"
                      << "\t\tHCF22= " << hcf22 << "\n"
              ;
        }
    } while(t < tend);
    // when t >=  tend, we exit, leaving tend+1 in the stream to read next time. 
}

void init_emiss_strm(istream &sim_gcam_emiss)
{
    // skip the 4 lines of header information at the beginning of the file
    std::string junk;
    for(int i=0; i<4; ++i) {
        getline(sim_gcam_emiss, junk); 
    }
}
<|MERGE_RESOLUTION|>--- conflicted
+++ resolved
@@ -20,13 +20,10 @@
 #include "visitors/csv_output_visitor.hpp"
 #include "visitors/csv_outputstream_visitor.hpp"
 
-<<<<<<< HEAD
+#include "data/unitval.hpp"
 #include "data/message_data.hpp"
 #include "components/component_names.hpp"
 #include "components/imodel_component.hpp"
-=======
-#include "data/unitval.hpp"
->>>>>>> 7527cb7d
 
 using namespace std;
 using namespace Hector; 
@@ -40,15 +37,9 @@
  *  Starting point for wrapper, not the core.
  */
 int main (int argc, char * const argv[]) {
-<<<<<<< HEAD
-
-    try {
+  
+	try {
         
-=======
-    using namespace Hector;
-    
-	try {
->>>>>>> 7527cb7d
         // Create the global log
         Logger& glog = Logger::getGlobalLogger();
         glog.open( string( MODEL_NAME ), true, Logger::DEBUG );
@@ -136,80 +127,17 @@
         
         H_LOG( glog, Logger::NOTICE ) << "Hector wrapper end" << endl;
         glog.close();
-    }
-    catch( h_exception e ) {
-        cerr << "* Program exception: " << e.msg << "\n* Function " << e.func << ", file "
+	}
+	catch( h_exception e ) {
+		cerr << "* Program exception: " << e.msg << "\n* Function " << e.func << ", file "
         << e.file << ", line " << e.linenum << endl;
-    }
-    catch( std::exception &e ) {
-        cerr << "Standard exception: " << e.what() << endl;
-    }
+	}
+	catch( std::exception &e ) {
+		cerr << "Standard exception: " << e.what() << endl;
+	}
     catch( ... ) {
         cerr << "Other exception! " << endl;
     }
-<<<<<<< HEAD
-        cerr << "\nRun completed. Press [ENTER] to finish." << endl;
-	cin.get();
-=======
 
->>>>>>> 7527cb7d
     return 0;
-}
-
-
-void read_and_set_co2(double tstrt, double tend, Core &core, istream &sim_gcam_emiss)
-{
-  
-    double t;
-    std::string line;
-    std::vector<std::string> splitvec;
-    do {
-        getline(sim_gcam_emiss, line);
-        boost::split(splitvec, line, boost::algorithm::is_any_of(","));
-        t = atof(splitvec[0].c_str());
-        if(t>=tstrt && t>2010.0) {
-            double anthro = atof(splitvec[1].c_str());
-            double luc    = atof(splitvec[2].c_str());
-            double so2    = atof(splitvec[8].c_str());
-            double bc     = atof(splitvec[14].c_str());
-            double oc     = atof(splitvec[16].c_str());
-            double cf4    = atof(splitvec[18].c_str());
-            double hcf22  = atof(splitvec[37].c_str());
-
-            // This is how you set annual emissions into the model
-            core.sendMessage(M_SETDATA, D_ANTHRO_EMISSIONS,
-                             message_data(t, unitval(anthro, U_PGC_YR)));
-            core.sendMessage(M_SETDATA, D_LUC_EMISSIONS,
-                             message_data(t, unitval(luc, U_PGC_YR)));
-            core.sendMessage(M_SETDATA, D_EMISSIONS_SO2,
-                             message_data(t, unitval(so2, U_GG)));
-            core.sendMessage(M_SETDATA, D_EMISSIONS_BC,
-                             message_data(t, unitval(bc, U_KG)));
-            core.sendMessage(M_SETDATA, D_EMISSIONS_OC,
-                             message_data(t, unitval(oc, U_KG)));
-            core.sendMessage(M_SETDATA, D_EMISSIONS_CF4,
-                             message_data(t, unitval(cf4, U_GG)));
-            core.sendMessage(M_SETDATA, D_EMISSIONS_HCF22,
-                             message_data(t, unitval(hcf22, U_GG)));
-            std::cout << "t= " << t << "\n"
-                      << "\t\tanthro= " << anthro << "\n"
-                      << "\t\tluc= " << luc << "\n"
-                      << "\t\tSO2= " << so2 << "\n"
-                      << "\t\tBC= "  << bc << "\n"
-                      << "\t\tOC= "  << oc << "\n"
-                      << "\t\tCF4= " << cf4 << "\n"
-                      << "\t\tHCF22= " << hcf22 << "\n"
-              ;
-        }
-    } while(t < tend);
-    // when t >=  tend, we exit, leaving tend+1 in the stream to read next time. 
-}
-
-void init_emiss_strm(istream &sim_gcam_emiss)
-{
-    // skip the 4 lines of header information at the beginning of the file
-    std::string junk;
-    for(int i=0; i<4; ++i) {
-        getline(sim_gcam_emiss, junk); 
-    }
-}
+}