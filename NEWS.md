--- conflicted
+++ resolved
@@ -1,12 +1,8 @@
-<<<<<<< HEAD
 # hector 3.2.0 
 
 * Correct aerosol forcing coefficients based on Zelinka et al. (2023)
 * Enable permafrost module and recalibrate model's default parameterization
 
-
-=======
->>>>>>> 0ea644b0
 # hector 3.1.1 
 
 Return global mean surface temperature as a Hector output.
