---
title: "Installing and building Hector"
---

<<<<<<< HEAD
There are lots of ways to use Hector: as a stand-alone executable, through the 
online [HectorUI](https://jgcri.shinyapps.io/HectorUI/), and as an R package. 
Here we provide installation and 
building instructions for the R Hector package and the executable. 
=======
There are many ways to use Hector: as a stand-alone executable, through the UI, and as an R package. Here we provide installation and building instructions for the R Hector package and the executable. 
>>>>>>> a7a2fbe5

# R Hector 

To install R, follow the [official instructions](https://cloud.r-project.org/) for your platform.

<<<<<<< HEAD
To install the version associated with the current `master` git branch on GitHub, 
use the `remotes`::install_github` function.
=======
To install the version associated with the current `master` git branch on GitHub, use the `remotes::install_github` function.
>>>>>>> a7a2fbe5
This will automatically install all of Hector's dependencies as well.
(Note that because this requires compiling from source, you will need to have a C compiler installed and configured.)

On **Windows**, you will also need to install Rtools. Download and instructions
can be found [here](https://cloud.r-project.org/bin/windows/Rtools/). After 
installation, there is another step to put the Rtools `make utilities` on the 
system PATH. This will allow you to compile R packages.

To do so, create a text file `.Renviron` in your Documents folder with the following line:   `PATH="${RTOOLS40_HOME}\usr\bin;${PATH}"`. 

This can be done either with a text editor or in R itself:
```r
writeLines('PATH="${RTOOLS40_HOME}\\usr\\bin;${PATH}"', con = "~/.Renviron")
```

Remember to restart R (or Rstudio) and to verify that `make` can be found. 
Executing `Sys.which("make")` should show the path to your Rtools installation. 

On **Mac OS** and **Linux**, the required tools should be included as part of a standard R installation.

```r
# If the `remotes` package isn't installed, first run:
# install.packages("remotes")
remotes::install_github("jgcri/hector")
```

Hector's mandatory dependencies are listed in the `DESCRIPTION` file under `Imports`, and are currently as follows:

- [`Rcpp`](http://www.rcpp.org/) -- Facilitates integration of C++ code into R packages
- [`BH`](https://cran.r-project.org/web/packages/BH/index.html) -- Boost C++ header files


# Standalone Executable

Hector can also be compiled as a standalone executable.
Unlike the R package, this method of installation does not automatically pull 
in dependencies, so you will have to install them manually.

Hector's only external dependency, **Boost**, is a free, peer-reviewed portable
C++ source library, available at http://www.boost.org/.
Hector primarily uses Boost "header-only" libraries, which do not need to be 
compiled independently and only need to be extracted and included with the Hector source.
Note that if your C++ compiler or standard library does 
[not support the C++ 17 standard](#no-stdfilesystem-support) then the Boost
`system` and `filesystem` libraries will need to be compiled/installed (see below).

## Command Line (Linux & Mac OSX)

The Hector makefiles look for Boost libraries and headers in certain
locations; these defaults can be overridden by setting the
following environment variables:

* `BOOSTROOT` (default `/usr/local/`).
This variable should contain the full name of a directory with `include/` and
`lib/` subdirectories that contain, respectively, the Boost header and library 
files. If you installed Boost using a package manager, this is likely where
it is. If you built Boost from source or used a tool such as 
[Homebrew](https://brew.sh/) to install Boost, 
then you will need to set this variable explicitly. 

Alternatively, if the header and library locations are not subdirectories of
a single directory, you can set `BOOSTINC` and `BOOSTLIB` variables to their 
respective locations. In this case, `BOOSTROOT` is ignored.

* `GTROOT` (default `/usr/local/`).
This variable should contain the full name of a directory with `include/` and
`lib/` subdirectories that contain, respectively, the Googletest header and library 
files. Alternatively, if the header and library locations are not subdirectories of
a single directory, you can set `GTINC` and `GTLIB` variables to their 
locations. In this case, `GTROOT` is ignored. **Note that this is only needed
if you want to run the Hector unit tests.** It's not needed for running the model.

**Shared Library Search Path**

If your C++ compiler or standard library does not support the C++ 17 standard
(see below), then the Boost libraries used by Hector will be
compiled into shared libraries that must be loaded at run time. It is
best if these libraries are in directories that are part of your
system's shared library search path. On many systems `/usr/local` is
already in that path.

If you are unable to add your library installation directory to the library
search path, you will need to add the installation directory to the environment 
variable `LD_LIBRARY_PATH`.  Try not to use this approach if you can help it, 
because it can cause some conflicts with other software on your system.
Instead, ask your system administrator if `ldconfig` is right for you.

### Build & Run Hector 

Once the necessary libraries are installed, change to the top-level
Hector directory and type `make hector`. The Hector executable will
be built in the `source/` subdirectory. If you ever need to rebuild,
you can type `make clean` to clear away the executable and all of the
intermediate files.

There are two additional environment variables that you can use to
fine-tune the build process. The `CXXEXTRA` variable is passed to the
C++ compiler. You can use this variable to pass extra options to the
compiler without changing the Makefile. In particular, specifying
optimization options in `CXXEXTRA` such as -O or -O0 will override the
default value of -O3.

The `CXXPROF` variable is passed both to the compiler and the linker.
It is intended to turn on performance profiling, which must be
specified at both the compile and link stages of the build, so it
generally should be either unset (for normal operation) or set to -pg
(for profiling). Profiling slows the code down dramatically, so if you use it, be
sure to unset `CXXPROF`, clean the build directories with `make clean`, 
and rebuild when you are ready to go back to
production runs.

#### No std::filesystem Support
<<<<<<< HEAD
If your C++ compiler or standard library is too old, it will not support
the C++ 17 `std::filesystem`. In this case you may receive errors while
building Hector such as the following:
=======
If your C++ compiler or standard library is too old, it will not have the C++ 17 standard / std::filesystem support. In which case you may receive errors while building Hector such as the following:
>>>>>>> a7a2fbe5

```
g++  -L.  -o hector main.o -lhector -lm 
./libhector.a(ini_to_core_reader.o): In function `boost::filesystem::exists(boost::filesystem::path const&)':
/pic/projects/GCAM/GCAM-libraries/include/boost/filesystem/operations.hpp:404: undefined reference to `boost::filesystem::detail::status(boost::filesystem::path const&, boost::system::error_code*)'
```

Or on versions of macOS prior to Catalina (10.15):
```
ini_to_core_reader.cpp:159:17: error: 'path' is unavailable: introduced in macOS
      10.15
            fs::path csvFilePath( csvFileName );
                ^

```

<<<<<<< HEAD
In this case, you can set an environment variable:
=======
In this case, you can set the environment variable:
>>>>>>> a7a2fbe5
```
export NO_CXX17=1
```

and will need to [Compile Boost Libraries](https://www.boost.org/doc/libs/1_77_0/more/getting_started/unix-variants.html) -- specifically, the `system` and `filesystem` libraries.  Finally, ensure 
that the environment variable `BOOSTROOT` or `BOOSTLIB` is set properly (see above).

#### Running Hector

Run Hector from the terminal:

```
./src/hector ./inst/input/name-of-ini.ini
```

To run build and run the Hector unit tests, type `make testing`
and then

```
./src/Testing/hector-unit-tests
```

## Xcode (Mac OS X)

These directions assume a basic familiarity with Xcode and Mac OS X software installation.

* Install [Xcode](https://developer.apple.com/xcode/downloads/) if necessary. Hector has been built and tested with Mac OS >= 10.8.5. The project files are for Xcode 11.5.
* Download and install Boost, following the instructions above.
* Download the [Hector zip file](https://github.com/JGCRI/hector/archive/master.zip) or check out the repository using Git.
* From Xcode, open the project file in `project_files/Xcode/hector.xcodeproj`.

The Xcode project file is configured to use constants defining custom paths, rather than hard-coded paths.
This means that developers and users can set these paths without overwriting each other.

* As a result, **you will need to set several custom paths** (Preferences -> Locations -> Custom Paths): `BOOSTROOT`, and `HECTORDIR`.
    * `BOOSTROOT` is the root directory where the Boost headers can be found in `boost/`.  
    * `HECTORDIR` should be set to root directory for the model (the repository root) Xcode will use this path to the ini files used by the various schemes and write the csv files to the output directory. 

* If you want to build Hector's testing framework (the `hector-tests` target; this is optional and only relevant for C++ developers) add GTEST and GTESTLIB custom paths to Xcode; these are analogous to their Boost counterparts. You will need to install [googletest](https://github.com/google/googletest) on your machine.

At this point you should be ready to go:

* Build the project, making sure you're building the `hector` target.
* Run!
* To run a different scenario, change the current Scheme settings (Scheme->Edit Scheme) and modify or add a command-line argument (*Arguments* tab, e.g. "./inst/input/hector_ssp245.ini"). 

The Xcode profile file includes a `hector-tests` target that builds the unit
testing framework described above.

Xcode Resources 

* [Xcode Schemes](https://developer.apple.com/library/archive/documentation/ToolsLanguages/Conceptual/Xcode_Overview/ManagingSchemes.html)
* [Xcode Debugging](https://developer.apple.com/library/archive/documentation/DeveloperTools/Conceptual/debugging_with_xcode/chapters/debugging_tools.html)

TODO: is the below material updated/correct? Should we remove?

## Visual Studio Code (Windows)

* Install [Visual Studio Code](https://code.visualstudio.com/download), if necessary.
* Download and install *Boost*, following the instructions above.
* Download the [Hector zip file](https://github.com/JGCRI/hector/archive/master.zip) or check out the repository using Git.
* Open Hector in the visual studio code IDE, build Hector with Terminal --> Run Build Task or with a `make hector` call in VSC terminal window. 
* Run --> Start Debugging or Run Without Debugging or with `./src/hector ./inst/input/name-of-ini.ini` in the VSC terminal window. 

## Visual Studio / Microsoft Visual C++

* Install [Visual Studio](https://visualstudio.microsoft.com/vs/community/) and be sure to the Visual C++ add-on as well.
* Download and install [Boost](https://www.boost.org).
* Set the environment variables:
  * `BOOSTROOT` to the location to which you installed Boost (e.g. `C:\boost_1_75_0`)
* Open the Visual Studio project file which is located in your Hector repository under `project_files/VS/hector.sln`
* Build the `hector` target
* To run Hector:
  * From the CMD prompt: `project_files/VS/x64/Release/hector.exe ./inst/input/name-of-ini.ini`
  * From with in the Visual Studio debugger (the working directory will default to `project_files/VS`): `x64/Release/hector.exe ../../inst/input/name-of-ini.ini`
<|MERGE_RESOLUTION|>--- conflicted
+++ resolved
@@ -2,25 +2,17 @@
 title: "Installing and building Hector"
 ---
 
-<<<<<<< HEAD
-There are lots of ways to use Hector: as a stand-alone executable, through the 
+There are many ways to use Hector: as a stand-alone executable, through the 
 online [HectorUI](https://jgcri.shinyapps.io/HectorUI/), and as an R package. 
 Here we provide installation and 
 building instructions for the R Hector package and the executable. 
-=======
-There are many ways to use Hector: as a stand-alone executable, through the UI, and as an R package. Here we provide installation and building instructions for the R Hector package and the executable. 
->>>>>>> a7a2fbe5
 
 # R Hector 
 
 To install R, follow the [official instructions](https://cloud.r-project.org/) for your platform.
 
-<<<<<<< HEAD
 To install the version associated with the current `master` git branch on GitHub, 
 use the `remotes`::install_github` function.
-=======
-To install the version associated with the current `master` git branch on GitHub, use the `remotes::install_github` function.
->>>>>>> a7a2fbe5
 This will automatically install all of Hector's dependencies as well.
 (Note that because this requires compiling from source, you will need to have a C compiler installed and configured.)
 
@@ -133,13 +125,9 @@
 production runs.
 
 #### No std::filesystem Support
-<<<<<<< HEAD
 If your C++ compiler or standard library is too old, it will not support
 the C++ 17 `std::filesystem`. In this case you may receive errors while
 building Hector such as the following:
-=======
-If your C++ compiler or standard library is too old, it will not have the C++ 17 standard / std::filesystem support. In which case you may receive errors while building Hector such as the following:
->>>>>>> a7a2fbe5
 
 ```
 g++  -L.  -o hector main.o -lhector -lm 
@@ -156,11 +144,7 @@
 
 ```
 
-<<<<<<< HEAD
 In this case, you can set an environment variable:
-=======
-In this case, you can set the environment variable:
->>>>>>> a7a2fbe5
 ```
 export NO_CXX17=1
 ```
