--- conflicted
+++ resolved
@@ -11,23 +11,15 @@
 
 This vignette demonstrates how providing a user-defined land-ocean warming ratio can affect Hector output. 
 
-<<<<<<< HEAD
-The purpose of this vignette is to demonstrate how providing a user-defined land-ocean warming ratio can affect Hector output. 
-  
-=======
->>>>>>> 7f06da55
 ## Setup
 
 ```{r setup}
 library(ggplot2)
 theme_set(theme_bw(base_size = 14))
 
-<<<<<<< HEAD
-=======
 library(hector)
 ```
 
->>>>>>> 7f06da55
 ## Run default Hector 
 
 Complete a default run of Hector, one that uses DOECLIM to calculate land and ocean air temperature. 
@@ -57,12 +49,8 @@
 
 ## Run Hector with different land ocean warming ratios 
 
-<<<<<<< HEAD
-Start by writing a function to help us set the land ocean warming ratio, run Hector, and fetch some results.  
+Start by writing a function to help us set the land ocean warming ratio, run hector, and fetch some results.
 
-=======
-Start by writing a function to help us set the land ocean warming ratio, run hector, and fetch some results.
->>>>>>> 7f06da55
 
 ```{r}
 # Helper function that runs a Hector core with a new land-ocean warming ratio. 
@@ -76,15 +64,8 @@
     # Set the land ocean warming ratio. 
     setvar(hc, NA, LO_WARMING_RATIO(), value, getunits(LO_WARMING_RATIO()))
     
-<<<<<<< HEAD
-    # Reset core
-    reset(hc)
-    
-    # Run Hector
-=======
     # Reset and run Hector
     reset(hc)
->>>>>>> 7f06da55
     run(hc)
     
     # Fetch and format the output. 
@@ -103,12 +84,9 @@
 hector_lo_results <- do.call(results_list, what = "rbind") 
 ```
 
-<<<<<<< HEAD
 
-Plot the results.   
-=======
 ## Plot the results 
->>>>>>> 7f06da55
+
 
 ```{r}
 ggplot(data = hector_lo_results) + 
@@ -122,14 +100,9 @@
     guides(color = guide_legend(title = "lo ratio"))
 ```
 
-<<<<<<< HEAD
 
+## Compare with default Hector
 
-## Compare default Hector with user provided land ocean warming ratio
-  
-=======
-## Compare with default Hector
->>>>>>> 7f06da55
 
 ```{r}
 last_plot() + 
