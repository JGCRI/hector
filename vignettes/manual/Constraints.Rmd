---
title: Constraints
---

The Hector model can be run subject to *constraints* that force the model to have certain behavior. Technically, this means that the model's components output user-provided data as opposed to their own calculations, similar to the [data mode](http://www.cesm.ucar.edu/models/cesm1.0/cesm/cesm_doc_1_0_4/x42.html) of a CESM sub-model. Currently the available constraints include:

# Temperature

If the current [input file](InputFiles.html) includes, in its `[temperature]` section, a line of form

```
tgav_constrain=csv:path/to/constraint/file.csv
```

then the model's global mean temperature `Tgav` will follow this contents of this file (which should have two columns, `Date` and `tgav_constrain`; a sample file is included in the repository). The model will extrapolate within this data as necessary, but not beyond its endpoints.

Once Hector's internal date passes the last date in the constraint file, the model's temperature component becomes *unconstrained*, except that we do not permit it to suddenly jump to a new temperature. Instead, changes in global radiative forcing (from which temperature change is computed) are applied to the end-of-constraint temperature. For more details, see the detailed comments in the `TemperatureComponent::run` method.

# Radiative forcing

If the current [input file](InputFiles.html) includes, in its `[forcing]` section, a line of form

```
Ftot_constrain=csv:path/to/constraint/file.csv
```

then the model's global radiative forcing `Ftot`, that drives global temperature changes, will follow this contents of this file (which should have two columns, `Date` and `Ftot_constrain`). The model will extrapolate within this data as necessary, but not beyond its endpoints. Once Hector's internal date passes the last date in the constraint file, the model's forcing component becomes *unconstrained*.

# Ocean C uptake

If the current [input file](InputFiles.html) includes, in its `[ocean]` section, a line of form

```
oceanflux_constrain=csv:path/to/constraint/file.csv
```

then the model's ocean carbon uptake (in Pg C) will follow this contents of this file (which should have two columns, `Date` and `oceanflux_constrain`). The model will extrapolate within this data as necessary, but not beyond its endpoints. Once Hector's internal date passes the last date in the constraint file, the model's ocean uptake becomes *unconstrained*.

# Atmospheric CO2

If the current [input file](InputFiles) includes, in its `[simpleNbox]` section, a line of form

```
CO2_constrain=csv:path/to/constraint/file.csv
```

then the model's atmospheric CO2 concentration ([CO2], given in ppmv CO2) will follow the contents of this file (which should have two columns, `Date` and `CO2_constrain`).
Alternatively, Hector's atmospheric CO2 concentration constraint can be set using the `setvars` function and `CO2_CONSTRAIN` variable.

The CO2 constraint is applied at the _end_ of the current time step.
The full sequence of events is as follows:
First, the model solves the current time-step's carbon cycle conditioned on the previous time step's carbon pools, ignoring the CO2 constraint.
Then, if a CO2 constraint is present, Hector calculates the difference between its calculated atmospheric CO2 and the prescribed CO2 constraint.
If the target atmospheric CO2 concentration is lower than the calculated CO2, the excess carbon is transferred from the atmosphere to the deep ocean;
conversely, if the target atmospheric CO2 concentration is greater than the calculated value, the additional carbon is transferred from the deep ocean into the atmosphere.
Finally, Hector records the current atmospheric CO2 concentration (which is now equal to the constraint value); this is the value that is used in the next time step's evaluation of carbon-climate feedbacks (e.g. CO2 fertilization of net primary productivity, surface ocean carbonate chemistry).
In other words, an atmospheric CO2 constraint at time $t$ does not affect carbon-climate feedbacks until $t+1$.

The CO2 constraint need not span the entirety of the Hector simulation, or even be continuous.
At any given time step, Hector will check whether or not a CO2 constraint exists at that time step and only apply the constraint if it is present.
This means that "hybrid" runs are possible, where only some specific time ranges have CO2 constraints while others calculate the atmospheric carbon pool and CO2 concentrations according to Hector's standard [carbon cycle](SimpleNBox).
<<<<<<< HEAD

# CH4, N2O, and halocarbon concentrations

These all work in more-or-less the same way, and are similar to the atmospheric CO2 constraint (above).
In the [input file](InputFiles), they are triggered by a line like the following in their corresponding component section:

```
CH4_constrain=csv:path/to/file.csv
```

As with other CSV inputs, the `/path/to/file.csv` above must have columns `Date` and `CH4_constrain`.
Alternatively, constraints can be set from the R interface:

``` r
# library(hector)
# core <- newcore("/path/to/input/file.ini")
setvar(core, 1900:2000, CH4_CONSTRAIN(), 750, getunits(CH4_CONSTRAIN()))
```

Constraints are applied as follows:
At any given time step, Hector will check if the constraint has a value for that time step (e.g. `CH4_constrain.exists(t)`).
If the constraint exists, Hector will skip all atmospheric chemistry calculates and set the corresponding atmospheric concentration value to the constraint value (e.g. `CH4.set(t, CH4_constrain.get(t)`).
If the constraint does not exist, Hector will proceed with its standard atmospheric chemistry routines for calculating the atmospheric concentration based on emissions and concentrations of other relevant species.
This means that _concentration constraints always take precedence over emissions_; in other words, if a particular time step has both emissions and a concentration constraint, the emissions are ignored.

Note that CH4 and N2O have special variables for their pre-industrial concentration that could conflict with the constraint.
In Hector, _concentration constraints take precedence over pre-industrial concentrations_;
in other words, Hector assumes that if you provide a concentration constraint for the pre-industrial timestep, that is the concentration you want, regardless of the prescribed pre-industrial value.
>>>>>>> DOCS: Document CH4, N2O, & halocarbon constraints
=======
Note that Hector _does not perform any interpolation of constraints_ -- they are applied only in the exact years that they are provided by the user, and all other years are treated (including those immediately before or after constrained years) are treated as unconstrained.
This means that constraints can abruptly force Hector's climate system into state that is inconsistent with the previous time step.
Concentrations for the first year of a constraint can be discontinuous compared to the previous year without a constraint.
Concentrations after the last year of a constraint will not necessarily have a discontinuity, but the behavior of the carbon cycle may change after this point.
It is the user's responsibility to make sure that constraints are continuous.
>>>>>>> 0dd37967
<|MERGE_RESOLUTION|>--- conflicted
+++ resolved
@@ -59,7 +59,12 @@
 The CO2 constraint need not span the entirety of the Hector simulation, or even be continuous.
 At any given time step, Hector will check whether or not a CO2 constraint exists at that time step and only apply the constraint if it is present.
 This means that "hybrid" runs are possible, where only some specific time ranges have CO2 constraints while others calculate the atmospheric carbon pool and CO2 concentrations according to Hector's standard [carbon cycle](SimpleNBox).
-<<<<<<< HEAD
+
+Note that Hector _does not perform any interpolation of constraints_ -- they are applied only in the exact years that they are provided by the user, and all other years are treated (including those immediately before or after constrained years) are treated as unconstrained.
+This means that constraints can abruptly force Hector's climate system into state that is inconsistent with the previous time step.
+Concentrations for the first year of a constraint can be discontinuous compared to the previous year without a constraint.
+Concentrations after the last year of a constraint will not necessarily have a discontinuity, but the behavior of the carbon cycle may change after this point.
+It is the user's responsibility to make sure that constraints are continuous.
 
 # CH4, N2O, and halocarbon concentrations
 
@@ -87,12 +92,4 @@
 
 Note that CH4 and N2O have special variables for their pre-industrial concentration that could conflict with the constraint.
 In Hector, _concentration constraints take precedence over pre-industrial concentrations_;
-in other words, Hector assumes that if you provide a concentration constraint for the pre-industrial timestep, that is the concentration you want, regardless of the prescribed pre-industrial value.
->>>>>>> DOCS: Document CH4, N2O, & halocarbon constraints
-=======
-Note that Hector _does not perform any interpolation of constraints_ -- they are applied only in the exact years that they are provided by the user, and all other years are treated (including those immediately before or after constrained years) are treated as unconstrained.
-This means that constraints can abruptly force Hector's climate system into state that is inconsistent with the previous time step.
-Concentrations for the first year of a constraint can be discontinuous compared to the previous year without a constraint.
-Concentrations after the last year of a constraint will not necessarily have a discontinuity, but the behavior of the carbon cycle may change after this point.
-It is the user's responsibility to make sure that constraints are continuous.
->>>>>>> 0dd37967
+in other words, Hector assumes that if you provide a concentration constraint for the pre-industrial timestep, that is the concentration you want, regardless of the prescribed pre-industrial value.