--- conflicted
+++ resolved
@@ -222,12 +222,7 @@
 * Install [Visual Studio](https://visualstudio.microsoft.com/vs/community/) and be sure to the Visual C++ add on as well.
 * Download and install [Boost](https://www.boost.org).
 * Set the environment variables:
-<<<<<<< HEAD
-  * `BOOSTROOT` to the location to which you installed Boost (i.e. `C:\boost_1_75_0`)
-=======
   * `BOOSTROOT` to the location to which you installed Boost (e.g. `C:\boost_1_75_0`)
-  * `BOOSTLIB` to the location within Boost where the compiled libraries exist (e.g. `C:\boost_1_75_0\stage\lib`)
->>>>>>> 4123245a
 * Open the Visual Studio project file which is located in your hector repository under `project_files/VS/hector.sln`
 * Build the `hector` target
 * To run hector:
