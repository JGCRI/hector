--- conflicted
+++ resolved
@@ -7,44 +7,25 @@
 Method
 ---------
 
-<<<<<<< HEAD
 _In hector.ini_  
-=======
-_In hector.ini_
->>>>>>> 9190f28c
 Under the corresponding component add variable
 	Ex: `SN = 42000;`
 
 
-<<<<<<< HEAD
+
 _In hpp file of component_   
 Add variable as `tseries`, `unitval`, `double`, etc. and add its associated time series (when necessary; see above).
 
-_In component_data.hpp_  
-=======
-_In hpp file of component_ 
-Add variable as `tseries`, `unitval`, `double`, etc. and add its associated time series (when necessary; see above).
-
-_In component_data.hpp_
->>>>>>> 9190f28c
-Define the variables that are being added
-	Ex: `#define D_ATMOSPHERIC_SO2 "SN"`
+Define the variables that are being added  
+Ex: `#define D_ATMOSPHERIC_SO2 "SN"`
 	
 These names do *not* have to match internal component variables but the INI definition *has to* match what appears in quotes
 
-<<<<<<< HEAD
 _In the component file.cpp_  
 Under init, need to register the Capability
 	`core->registerCapability( D_ATMOSPHERIC_SO2, getComponentName() );`
 
 _In cpp file of component_  
-=======
-_In the component file.cpp_
-Under init, need to register the Capability
-	`core->registerCapability( D_ATMOSPHERIC_SO2, getComponentName() );`
-
-_In cpp file of component_
->>>>>>> 9190f28c
 Under `getData` and `setData`, add the new variables in before the Error message 
 
 NOTE: see [tseries](https://jgcri.github.io/hector/articles/manual/TimeSeries.html) documentation for more information on `getData`
@@ -58,12 +39,10 @@
     SN.set( lexical_cast<double>( value ), U_GG );
         }
 
-<<<<<<< HEAD
+
 _If this variable is called in another component._  
-=======
-_If this variable is called in another component._
->>>>>>> 9190f28c
-For example, if adding in a variable within the forcing component
-    Ex: `unitval SN = core->getData( D_ATMOSPHERIC_SO2, runToDate);`
+
+For example, if adding in a variable within the forcing component  
+Ex: `unitval SN = core->getData( D_ATMOSPHERIC_SO2, runToDate);`
 
 If this variable is a `unitval`, the relevant code file must include `unitval.hpp`.