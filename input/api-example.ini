; Config file for hector model: RCP4.5
[core]
run_name=coupling-test
startDate=1745
endDate=2100
do_spinup=1			; if 1, spin up model before running (default=1)
max_spinup=5000		; maximum steps allowed for spinup (default=2000)

[onelineocean]
enabled=0			; putting 'enabled=0' will disable any component
;output=0			; uncomment this line to disable this component's output
ocean_c=38000, Pg C

[ocean]
enabled=1			; putting 'enabled=0' will disable any component			
spinup_chem=0		; run surface chemistry during spinup phase?
;carbon_HL=145		; high latitude, Pg C
;carbon_LL=750		; low latitude, Pg C
;carbon_IO=10040	; intermediate, Pg C
;carbon_DO=27070	; deep, Pg C

tt  = 72000000         ; 7.2e7 thermohaline circulation, m3/s
tu  = 49000000         ; 4.9e7 high latitude overturning, m3/s
twi = 12500000         ; 1.25e7 warm-intermediate exchange, m3/s
tid = 200000000        ; 2.0e8 intermediate-deep exchange, m3/s

;atm_ocean_constrain=csv:constraints/cmip5_oceanflux.csv		; some flux record
k = 0.2            ; ocean heat uptake efficiency  (W/m2/K)

[simpleNbox]
; Initial (preindustrial) carbon pools
;atmos_c=750.071
atmos_c=588.071			; Pg C in CO2, from Murakami (2010)
;						  could also specify as "C0=276", in ppmv

; If using biomes (e.g. boreal.veg_c ) must have data for all pools*biomes
;boreal.veg_c=100		; e.g.
;tropical.veg_c=450		; e.g.
veg_c=550				; Pg C

;boreal.detritus_c=15
;tropical.detritus_c=45
detritus_c=55			; Pg C

;boreal.soil_c=1200
;tropical.soil_c=578
soil_c=1782   			; Pg C  2000

; Partitioning parameters
f_nppv=0.35			; Fraction of NPP to vegetation
f_nppd=0.60			; Fraction of NPP to detritus
f_litterd=0.98		; Fraction of litter to detritus
f_lucv=0.1			; Fraction of land use change flux from vegetation
f_lucd=0.01			; Fraction of land use change flux from detritus

; Anthropogenic contributions: direct emissions, Pg (or Gt) C/yr
<<<<<<< HEAD
ffi_emissions=csv:input/emissions/gcam_emissions.csv	; historical emissions data only. Future emissions will be provided by GCAM

; Anthropogenic contributions: land use change
luc_emissions=csv:input/emissions/gcam_emissions.csv 
=======
anthroEmissions=csv:emissions/gcam_emissions.csv	; historical emissions data only. Future emissions will be provided by GCAM

; Anthropogenic contributions: land use change
lucEmissions=csv:emissions/gcam_emissions.csv 
>>>>>>> b66a15d5

; Atmospheric CO2 levels
; If we supply [CO2], the model will match these values
; Any residual between model [CO2] and model [CO2] will be put into luc_emissions
; If we've also supplied luc_emissions, then the residual will be eliminated by
; scaling the natural atmosphere fluxes (NPP, RH, ocean, etc).
;Ca_constrain=csv:constraints/lawdome_co2.csv		; Law Dome CO2 record
;Ca_constrain=csv:constraints/rcp45_co2ppm.csv

; Initial (preindustrial) carbon fluxes
;boreal.npp_flux0=5.0
;tropical.npp_flux0=45.0
npp_flux0=50.0			; Preindustrial NPP, Pg C/yr

; CO2 and temperature effects on the carbon cycle
; these are global values, can optionally specify biome-specific ones as above
beta=0.36     	; 0.36=about +20% @2xCO2
q10_rh=2.45		; 2.0 respiration response Q10, unitless

; Optional biome-specific warming factors
; by default, assume 1.0 (i.e., warms as fast as the globe)
;boreal.warming=1.2	; i.e., region will warm 1.2 C for every 1 C globally

; Albedo effect, in W/m2. The model assumes a constant value if nothing specified
Ftalbedo[1750]=0.0
Ftalbedo[1950]=-0.2

[carbon-cycle-solver]
eps_abs=1.0e-6		; solution tolerances
eps_rel=1.0e-6
dt=0.25				; default time step
eps_spinup=0.001	; spinup tolerance (drift), Pg C yr-1

[so2] 
S0= 53841.2         ; historical sulphate from year 2000 (Ggrams)
SN=42000			; natural sulfur emissions (Ggrams)
;SO2_emissions = csv:emissions/RCP45_emissions.csv
SO2_emissions = csv:emissions/gcam_emissions.csv
;SV = csv:emissions/volcanic_RF.csv

[methane]
M0=700.0					; preindustrial methane (ppbv) 700 ppbv IPCC, 2001 Table 6.1
;UC_CH4=2.746				; Tg(CH4)/ppb unit conversion between emissions and concentrations

Ma = csv:concentrations/RCP45_ch4n2o_conc.csv
;CH4_emissions=csv:emissions/RCP45_emissions.csv   ; concentration time series
;molarMass = 16.04       ; grams
;tau = 10				; lifetime in years  oucher et al 2009

[ozone]
enabled=1
;NOX0=0                              ;pre-industrial value
NOX_emissions=csv:emissions/RCP45_emissions.csv   ; emissions time series

;CO0=0                              ;pre-industrial value
CO_emissions=csv:emissions/RCP45_emissions.csv   ; emissions time series

;NMVOC0=0                              ;pre-industrial value
NMVOC_emissions=csv:emissions/gcam_emissions.csv   ; emissions time series

Ma = csv:concentrations/RCP45_ch4n2o_conc.csv
;molarMass = 16.04       ; grams
;tau = 10				; lifetime in years  oucher et al 2009

[nitrous]
N0= 273.0				; preindustrial nitrous oxide, ppbv
;UC_N2O=4.8				; Tg(N2O)/ppb unit conversion between emissions and concentrations

Na = csv:concentrations/RCP45_ch4n2o_conc.csv
;N2O_emissions=csv:emissions/RCP45_emissions.csv   ; concentration time series
;molarMass = 44.01     ; grams
;tau = 120;

[forcing]
baseyear=1750			; when to start reporting; by definition, all F=0 in this year
;Ftot_constrain=csv:constraints/MAGICC_RF_8.5.csv

[temperature]
S=3.0 				; equilibrium climate sensitivity for 2xCO2, degC
;tgav_constrain=csv:cmip5_tgav_RCP45_test.csv		; CMIP5 global temperature, RCP 4.5 

[bc]
; need to be in kg/yr
BC_emissions=csv:emissions/gcam_emissions.csv

[oc]
; need to be in kg/yr
OC_emissions=csv:emissions/gcam_emissions.csv

; --------------------------------------------------------------------------
; Halocarbons in kt/yr
; Tau (lifetime) and Rho (radiative efficiency) from IPCC (2005, Table 2.14)
; Concentration (ppt) data from: http://www.pik-potsdam.de/~mmalte/rcps/

[CF4_halocarbon]
tau = 50000.0 		; lifetime in years
rho = 0.00008 		; radiative efficiencies W/m2/ppt
H0=35.0,pptv		; preindustrial concentration, pptv
CF4_emissions = csv:emissions/gcam_emissions.csv
molarMass=88.0043	; grams

[C2F6_halocarbon]
tau= 10000.0
rho= 0.00026
C2F6_emissions = csv:emissions/RCP45_emissions.csv
molarMass=138.01

;[C4F10_halocarbon]
;tau= 2600.0
;rho= 0.00033
;C4F10_emissions = csv:emissions/RCP45_emissions.csv
;molarMass=238.0


[HFC23_halocarbon]
tau= 270.0
rho= 0.00019 
HFC23_emissions = csv:emissions/RCP45_emissions.csv
molarMass=70.0

[HFC32_halocarbon]
tau= 4.9
rho= 0.00011 
HFC32_emissions = csv:emissions/RCP45_emissions.csv
molarMass=52.0


[HFC4310_halocarbon]
tau= 15.9
rho= 0.0004 
HFC4310_emissions = csv:emissions/RCP45_emissions.csv
molarMass=252.0

[HFC125_halocarbon]
tau= 29.0
rho= 0.00023 
HFC125_emissions = csv:emissions/RCP45_emissions.csv
molarMass=120.02

[HFC134a_halocarbon]
tau= 14.0
rho= 0.00016
HFC134a_emissions = csv:emissions/RCP45_emissions.csv
molarMass=102.02

[HFC143a_halocarbon]
tau= 52.0
rho= 0.00013 
HFC143a_emissions = csv:emissions/RCP45_emissions.csv
molarMass=84.04

;[HFC152a_halocarbon]
;tau= 1.4
;rho= 0.00009 
;HFC152a_emissions = csv:emissions/RCP45_emissions.csv
;molarMass=66.0

[HFC227ea_halocarbon]
tau= 34.2
rho= 0.00026 
HFC227ea_emissions = csv:emissions/RCP45_emissions.csv
molarMass=170.03

[HFC245fa_halocarbon]
tau= 7.6
rho= 0.00028 
HFC245fa_emissions = csv:emissions/RCP45_emissions.csv
molarMass=134.0

;[HFC236fa_halocarbon]
;tau= 240.0
;rho= 0.00028
;HFC236fa_emissions = csv:emissions/RCP45_emissions.csv
;molarMass=152.0


[SF6_halocarbon]
tau= 3200.0
rho= 0.00052
SF6_emissions= csv:emissions/RCP45_emissions.csv
molarMass=146.06


[CFC11_halocarbon]
tau= 45.0
rho= 0.00025
CFC11_emissions= csv:emissions/RCP45_emissions.csv
molarMass=137.35
;ni=3
;FC=1


[CFC12_halocarbon]
tau= 100
rho= 0.00032
CFC12_emissions= csv:emissions/RCP45_emissions.csv
molarMass=120.9
;ni=2
;FC=0.6

[CFC113_halocarbon]
tau= 85.0
rho= 0.0003
CFC113_emissions= csv:emissions/RCP45_emissions.csv
molarMass=187.35
;ni=3
;FC=0.75


[CFC114_halocarbon]
tau= 300
rho= 0.00031
CFC114_emissions= csv:emissions/RCP45_emissions.csv
molarMass=170.9
;ni=2
;FC=0.28

[CFC115_halocarbon]
tau= 1700
rho= 0.00018
CFC115_emissions= csv:emissions/RCP45_emissions.csv
molarMass=154.45


[CCl4_halocarbon]
tau= 26.0
rho= 0.00013
CCl4_emissions= csv:emissions/RCP45_emissions.csv
molarMass=153.8
;ni=4
;FC=1.06

[CH3CCl3_halocarbon]
tau= 5.0
rho= 0.00006
CH3CCl3_emissions= csv:emissions/RCP45_emissions.csv
molarMass=133.35
;ni=3
;FC=1.08

[halon1211_halocarbon]
tau= 16.0
rho= 0.00003
halon1211_emissions= csv:emissions/RCP45_emissions.csv
molarMass=165.35
;ni=1
;nj=1
;FC=1.18

[halon1301_halocarbon]
tau= 65.0
rho= 0.00032
halon1301_emissions= csv:emissions/RCP45_emissions.csv
molarMass=148.9
;nj=1
;FC=0.62

[halon2402_halocarbon]
tau= 20.0
rho= 0.00033
halon2402_emissions= csv:emissions/RCP45_emissions.csv
molarMass=259.8
;nj=2
;FC=1.22

[HCF22_halocarbon]
tau= 12.0
rho= 0.0002
HCF22_emissions= csv:emissions/gcam_emissions.csv
molarMass=86.45
;ni=1
;FC=0.35

[HCF141b_halocarbon]
tau= 9.3
rho= 0.00014
HCF141b_emissions= csv:emissions/RCP45_emissions.csv
molarMass=116.9
;ni=2
;FC=0.72

[HCF142b_halocarbon]
tau= 17.9
rho= 0.0002
HCF142b_emissions= csv:emissions/RCP45_emissions.csv
molarMass=100.45
;ni=1
;FC=0.36

;[HCFC143_halocarbon]
;tau= 1.3
;rho= 0.00014
;HCFC143_emissions= csv:emissions/RCP45_emissions.csv
;molarMass=152.9

[CH3Cl_halocarbon]
tau= 1.3
rho= 0.00001
H0 = 3100.21
CH3Cl_emissions= csv:emissions/RCP45_emissions.csv
molarMass=50.45
;ni=1
;FC=0.8

[CH3Br_halocarbon]
tau= 0.7
rho= 0.00001
H0 = 157.267
CH3Br_emissions= csv:emissions/RCP45_emissions.csv
molarMass=94.9
;nj=1
;FC=1.12<|MERGE_RESOLUTION|>--- conflicted
+++ resolved
@@ -54,17 +54,10 @@
 f_lucd=0.01			; Fraction of land use change flux from detritus
 
 ; Anthropogenic contributions: direct emissions, Pg (or Gt) C/yr
-<<<<<<< HEAD
-ffi_emissions=csv:input/emissions/gcam_emissions.csv	; historical emissions data only. Future emissions will be provided by GCAM
+ffi_emissions=csv:emissions/gcam_emissions.csv	; historical emissions data only. Future emissions will be provided by GCAM
 
 ; Anthropogenic contributions: land use change
-luc_emissions=csv:input/emissions/gcam_emissions.csv 
-=======
-anthroEmissions=csv:emissions/gcam_emissions.csv	; historical emissions data only. Future emissions will be provided by GCAM
-
-; Anthropogenic contributions: land use change
-lucEmissions=csv:emissions/gcam_emissions.csv 
->>>>>>> b66a15d5
+luc_emissions=csv:emissions/gcam_emissions.csv 
 
 ; Atmospheric CO2 levels
 ; If we supply [CO2], the model will match these values
