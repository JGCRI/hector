context("Hector with multiple biomes")

ssp245 <- function() {
    core <- newcore(system.file("input", "hector_ssp245.ini", package = "hector"),
            name = "test core", suppresslogging = TRUE)

    # names <- c(NPP_FLUX0(), BETA(), Q10_RH(), ECS(), DIFFUSIVITY(), AERO_SCALE())
    # units <- sapply(names, getunits)
    # old_default_values <- c(56.2, 0.36, 2.0, 3, 2.3, 1.0)
    # x <- mapply(function(var, val, u){
    #     setvar(core, NA, var, val, u)
    # }, var = names, val = old_default_values, u = units)
    return(core)
}

# Save a copy of the default values
core <- ssp245()
default_beta <- fetchvars(core, NA, BETA())



test_that("Hector runs with multiple biomes created via INI file", {
  string2core <- function(ini_string, name, ini_file = NULL) {
    if (is.null(ini_file)) {
      ini_file <- tempfile()
      on.exit(file.remove(ini_file), add = TRUE)
      writeLines(ini_string, ini_file)
    }
    newcore(ini_file, name = name, suppresslogging = TRUE)
  }

  quickrun <- function(ini_string, name, ini_file = NULL) {
    core <- string2core(ini_string, name, ini_file)
    invisible(run(core))
    on.exit(shutdown(core), add = TRUE)
    dates <- seq(2000, 2100)
    vars <- c(
      CONCENTRATIONS_CO2(),
      RF_TOTAL(),
      GLOBAL_TAS()
    )
    fetchvars(core, dates, vars)
  }

  ssp245_file <- system.file("input", "hector_ssp245.ini", package = "hector")
  raw_ini <- trimws(readLines(ssp245_file))
  new_ini <- raw_ini

  # Remove non-biome-specific variables
  biome_vars <- c(
    "veg_c", "detritus_c", "soil_c", "npp_flux0",
    "beta", "q10_rh", "f_nppv", "f_nppd", "f_litterd"
  )
  biome_rxp <- paste(biome_vars, collapse = "|")
  iremove <- grep(sprintf("^(%s) *=", biome_rxp), raw_ini)
  new_ini <- new_ini[-iremove]

  # Add biome-specific versions of above variables at top of
  # simpleNbox block
  isnbox <- grep("^\\[simpleNbox\\]$", new_ini)
  new_ini <- append(new_ini, c(
    "boreal.veg_c = 100",
    "tropical.veg_c = 450",
    "boreal.detritus_c = 15",
    "tropical.detritus_c = 45",
    "boreal.soil_c = 1200",
    "tropical.soil_c = 578",
    "boreal.npp_flux0 = 5.0",
    "tropical.npp_flux0 = 45.0",
    "boreal.beta = 0.36",
    "tropical.beta = 0.36",
    "boreal.q10_rh = 2.0",
    "tropical.q10_rh = 2.0",
    "boreal.f_nppv = 0.35",
    "tropical.f_nppv = 0.35",
    "boreal.f_nppd = 0.60",
    "tropical.f_nppd = 0.60",
    "boreal.f_litterd = 0.98",
    "tropical.f_litterd = 0.98"
  ), after = isnbox)

  # Make csv paths absolute (otherwise, they search in the tempfile directory)
  icsv <- grep("^ *.*?=csv:", new_ini)
  csv_paths_l <- regmatches(
    new_ini[icsv],
    regexec(".*?=csv:(.*?\\.csv)", new_ini[icsv])
  )
  csv_paths <- vapply(csv_paths_l, `[[`, character(1), 2)
  csv_full_paths <- file.path(dirname(ssp245_file), csv_paths)
  new_ini_l <- Map(
    gsub,
    pattern = csv_paths,
    replacement = csv_full_paths,
    x = new_ini[icsv]
  )
  new_ini[icsv] <- unlist(new_ini_l, use.names = FALSE)

  biome_result <- quickrun(new_ini, "biome")
  ssp245_result <- quickrun(NULL, "default", ini_file = ssp245_file)

  result_diff <- ssp245_result$value - biome_result$value
  diff_summary <- tapply(result_diff, ssp245_result$variable, sum)
  expect_true(all(abs(diff_summary) > 0))

  # Add the warming tag
  warm_biome <- append(new_ini, c(
    "boreal.warmingfactor = 2.5",
    "tropical.warmingfactor = 1.0"
  ), after = isnbox)
  warm_biome_result <- quickrun(warm_biome, "warm_biome")
  default_tas <- ssp245_result[
    ssp245_result[["variable"]] == GLOBAL_TAS(),
    "value"
  ]
  warm_tas <- warm_biome_result[
    warm_biome_result[["variable"]] == GLOBAL_TAS(),
    "value"
  ]
  expect_true(mean(default_tas) != mean(warm_tas))

  # Try to add a fake biome. This should fail because other variables
  # haven't been initialized.
  extra_biome <- append(new_ini, c(
    "extra.veg_c = 1.0"
  ), after = isnbox)
  expect_error(
    quickrun(extra_biome, "extra_biome"),
    "not same size"
  )
})

test_that("Creating new biomes via set/fetchvar is prohibited", {
  core <- ssp245()
  b1 <- fetchvars(core, NA, BETA())
  b2 <- fetchvars(core, NA, BETA("global"))
  expect_equal(b1$value, b2$value)
  expect_error(
    fetchvars(core, NA, BETA("fake")),
    "Biome 'fake' missing from biome list"
  )
  expect_error(
    setvar(core, NA, BETA("permafrost"), 0.5, NA),
    "Biome 'permafrost' missing from biome list"
  )
})

test_that("Low-level biome creation functions work", {
  core <- ssp245()
  default_beta <- fetchvars(core, NA, BETA())
  test_that("Biomes can be created", {
    expect_silent(invisible(hector:::create_biome_impl(core, "testbiome")))
    expect_equal(get_biome_list(core), c("global", "testbiome"))
    expect_equal(fetchvars(core, NA, BETA("testbiome"))[["value"]], default_beta[["value"]])
    expect_equal(fetchvars(core, NA, VEG_C("testbiome"))[["value"]], 0)
  })

  test_that("Biomes can be deleted", {
    expect_silent(invisible(hector:::delete_biome_impl(core, "testbiome")))
    expect_equal(get_biome_list(core), "global")
    expect_error(
      fetchvars(core, NA, BETA("testbiome")),
      "Biome 'testbiome' missing from biome list"
    )
    expect_error(
      fetchvars(core, NA, VEG_C("testbiome")),
      "Biome 'testbiome' missing from biome list"
    )
  })
  # Check that running the core still works after all of this
  expect_true(all(class(run(core)) == c("hcore", "environment")))
})

test_that("Correct way to create new biomes", {
  core <- ssp245()
  gbeta <- fetchvars(core, NA, BETA())
  expect_equal(get_biome_list(core), "global")
  invisible(rename_biome(core, "global", "permafrost"))
  expect_equal(get_biome_list(core), "permafrost")
  expect_error(fetchvars(core, NA, BETA()), "Biome 'global' missing from biome list")
  pbeta <- fetchvars(core, NA, "permafrost.beta")
  expect_equal(pbeta[["variable"]], BETA("permafrost"))
  expect_equal(pbeta[["value"]], gbeta[["value"]])
  expect_true(is.environment(run(core)))

<<<<<<< HEAD
  results_pf <- fetchvars(core, 2000:2100)
  expect_error(create_biome(core, "permafrost"), "Biome 'permafrost' is already in `biome_list`")
  expect_error(invisible(create_biome(core, "empty")), 'argument "veg_c0" is missing, with no default', fixed = FALSE)
=======
  expect_error(create_biome(core, "permafrost"), "Biome 'permafrost' is already in `biome_list`")
  expect_error(invisible(create_biome(core, "empty")),
               'argument "veg_c0" is missing, with no default', fixed = FALSE)
>>>>>>> d083da24
  expect_equal(get_biome_list(core), c("permafrost", "empty"))
  expect_equal(fetchvars(core, NA, BETA("empty"))[["value"]], pbeta[["value"]])
  expect_silent(invisible(run(core)))
  results_pfe <- fetchvars(core, 2000:2100)
  expect_equal(results_pf, results_pfe)
})

test_that("Split biomes, and modify parameters", {
  core <- ssp245()
  invisible(rename_biome(core, "global", "default"))
  expect_equal(get_biome_list(core), "default")
  global_veg <- fetchvars(core, dates = NA, vars = VEG_C("default"))[["value"]]
  invisible(run(core))
  r_global <- fetchvars(core, 2000:2100)
  r_global_pools <- fetchvars(core, 2000:2100, c(VEG_C("default"),
                                                 DETRITUS_C("default"),
                                                 SOIL_C("default")))

  r_global_pools$biome <- gsub("^(.*)\\.(.*)", "\\1", r_global_pools$variable)
  r_global_pools$variable <- gsub("^(.*)\\.(.*)", "\\2", r_global_pools$variable)
  r_global_totals <- aggregate(value ~ year + variable, data = r_global_pools, sum)

  invisible(reset(core))
  fsplit <- 0.1
  split_biome(core, "default", c("non-pf", "permafrost"), fveg_c = c(1 - fsplit, fsplit))
  expect_equal(get_biome_list(core), c("non-pf", "permafrost"))

<<<<<<< HEAD
=======
  # The non-pool settings should be identical for the biomes
  x <- hector:::get_biome_inits(core, "non-pf")
  y <- hector:::get_biome_inits(core, "permafrost")
  expect_identical(x[F_NPPD()], y[F_NPPD()])
  expect_identical(x[F_NPPV()], y[F_NPPV()])
  expect_identical(x[F_LITTERD()], y[F_LITTERD()])
  expect_identical(x[BETA()], y[BETA()])
  expect_identical(x[Q10_RH()], y[Q10_RH()])
  expect_identical(x[WARMINGFACTOR()], y[WARMINGFACTOR()])

>>>>>>> d083da24
  default_veg <- fetchvars(core, dates = NA, vars = VEG_C("non-pf"))[["value"]]
  permafrost_veg <- fetchvars(core, dates = NA, vars = VEG_C("permafrost"))[["value"]]

  # Also check that trying to get global `VEG_C()` will retrieve the total
  global_veg2 <- fetchvars(core, dates = NA, vars = VEG_C())[["value"]]
<<<<<<< HEAD
  global_veg3 <- fetchvars(core, dates = NA, vars =VEG_C("global"))[["value"]]
=======
  global_veg3 <- fetchvars(core, dates = NA, vars = VEG_C("global"))[["value"]]
>>>>>>> d083da24
  expect_equal(global_veg2, global_veg3)
  expect_equivalent(default_veg, (1 - fsplit) * global_veg2)
  expect_equivalent(permafrost_veg, fsplit * global_veg2)
  expect_equivalent(default_veg + permafrost_veg, global_veg2)

  # Sum of biome-specific pools should exactly equal global results at
  # each time step. This is a stringent test!
  reset(core, core$reset_date)
  invisible(run(core))
  r_biome <- fetchvars(core, 2000:2100)
<<<<<<< HEAD

  # Sum of biome-specific pools should exactly equal global results at
  # each time step. This is a robust test!
  r_biome_data <- fetchvars(core, 2000:2100, c(VEG_C("non-pf"), VEG_C("permafrost"),
                                               DETRITUS_C("non-pf"), DETRITUS_C("permafrost"),
                                               SOIL_C("non-pf"), SOIL_C("permafrost")), scenario = "default pf")
=======
  # Climate should be the same
  expect_equivalent(r_global, r_biome)
  # Summed pools should be the same
  r_biome_data <- fetchvars(core, 2000:2100, c(VEG_C("non-pf"), VEG_C("permafrost"),
                                               DETRITUS_C("non-pf"), DETRITUS_C("permafrost"),
                                               SOIL_C("non-pf"), SOIL_C("permafrost")),
                            scenario = "default pf")
>>>>>>> d083da24
  r_biome_data$biome <- gsub("^(.*)\\.(.*)", "\\1", r_biome_data$variable)
  r_biome_data$variable <- gsub("^(.*)\\.(.*)", "\\2", r_biome_data$variable)
  r_biome_totals <- aggregate(value ~ year + variable, data = r_biome_data, sum)
  expect_equivalent(r_global_totals, r_biome_totals)

<<<<<<< HEAD
  # Ramping up the warming factor for permafrost should decrease its
  # detritus and soil C pools (because respiration is much faster)
  setvar(core, NA, WARMINGFACTOR("permafrost"), 3.0, NA)
  reset(core, core$reset_date)
  invisible(run(core))
  r_warm_data <- fetchvars(core, 2000:2100, c(VEG_C("non-pf"), VEG_C("permafrost"),
                                              DETRITUS_C("non-pf"), DETRITUS_C("permafrost"),
                                              SOIL_C("non-pf"), SOIL_C("permafrost")),
                           scenario = "warm pf")
  r_warm_data$biome <- gsub("^(.*)\\.(.*)", "\\1", r_warm_data$variable)
  r_warm_data$variable <- gsub("^(.*)\\.(.*)", "\\2", r_warm_data$variable)
  #BBL 2021-07-17: This is now failing, and it's not clear to me whether
  #this is a problem or some unexpected (but correct) model behavior.
  #Logging in issue #456
  expect_lt(subset(r_warm_data, biome == "permafrost" & variable == "detritus_c" & year == 2100)[["value"]],
             subset(r_biome_data, biome == "permafrost" & variable == "detritus_c" & year == 2100)[["value"]])

  expect_lt(subset(r_warm_data, biome == "permafrost" & variable == "soil_c" & year == 2100)[["value"]],
             subset(r_biome_data, biome == "permafrost" & variable == "soil_c" & year == 2100)[["value"]])
=======
  # Certain changes should always produce higher atmospheric CO2
>>>>>>> d083da24

  test_higher_co2 <- function(var_f, value) {
    core <- ssp245()
    orig_val <- fetchvars(core, NA, var_f())[["value"]]
    invisible(run(core))
    basic <- fetchvars(core, 2000:2100, CONCENTRATIONS_CO2())
    # Create two biomes, change one of the parameters
    invisible(split_biome(core, "global", c("a", "b")))
    setvar(core, NA, var_f("b"), value, NA)
    # Check that only the one parameter was changed
    expect_equal(fetchvars(core, NA, var_f("a"))[["value"]], orig_val)
    expect_equal(fetchvars(core, NA, var_f("b"))[["value"]], value)
    reset(core, core$reset_date)
    invisible(run(core))
    # Check that the new result had higher CO2 than original one
    new <- fetchvars(core, 2000:2100, CONCENTRATIONS_CO2())
    expect_true(all(basic[["value"]] < new[["value"]]))
  }

  # Lower beta means higher CO2
  test_higher_co2(BETA, 0.1)
  # Higher Q10 means higher CO2
  test_higher_co2(Q10_RH, 4)
  # Higher f_nppd means higher CO2 (because detritus respires faster than soil)
  test_higher_co2(F_NPPD, 0.64)
  # Higher f_litterd means higher CO2 (same reason)
  test_higher_co2(F_LITTERD, 0.99)
})

test_that("More than 2 biomes", {
    save_this_year <- 2020
    core <- ssp245()
    invisible(run(core))
    global_vegc <- fetchvars(core, dates = save_this_year, VEG_C())

    # Using default arguments
    invisible(reset(core))
    biomes <- paste0("b", 1:5)
    veg_c_biomes <- vapply(biomes, VEG_C, character(1))
    split_biome(core, "global", biomes)
    expect_equal(get_biome_list(core), biomes)
    invisible(reset(core))
    invisible(run(core))

    biome_vegc <- fetchvars(core, save_this_year, veg_c_biomes)
    expect_equivalent(sum(biome_vegc[["value"]]), global_vegc[["value"]])
})<|MERGE_RESOLUTION|>--- conflicted
+++ resolved
@@ -182,15 +182,10 @@
   expect_equal(pbeta[["value"]], gbeta[["value"]])
   expect_true(is.environment(run(core)))
 
-<<<<<<< HEAD
   results_pf <- fetchvars(core, 2000:2100)
-  expect_error(create_biome(core, "permafrost"), "Biome 'permafrost' is already in `biome_list`")
-  expect_error(invisible(create_biome(core, "empty")), 'argument "veg_c0" is missing, with no default', fixed = FALSE)
-=======
   expect_error(create_biome(core, "permafrost"), "Biome 'permafrost' is already in `biome_list`")
   expect_error(invisible(create_biome(core, "empty")),
                'argument "veg_c0" is missing, with no default', fixed = FALSE)
->>>>>>> d083da24
   expect_equal(get_biome_list(core), c("permafrost", "empty"))
   expect_equal(fetchvars(core, NA, BETA("empty"))[["value"]], pbeta[["value"]])
   expect_silent(invisible(run(core)))
@@ -218,8 +213,6 @@
   split_biome(core, "default", c("non-pf", "permafrost"), fveg_c = c(1 - fsplit, fsplit))
   expect_equal(get_biome_list(core), c("non-pf", "permafrost"))
 
-<<<<<<< HEAD
-=======
   # The non-pool settings should be identical for the biomes
   x <- hector:::get_biome_inits(core, "non-pf")
   y <- hector:::get_biome_inits(core, "permafrost")
@@ -230,17 +223,12 @@
   expect_identical(x[Q10_RH()], y[Q10_RH()])
   expect_identical(x[WARMINGFACTOR()], y[WARMINGFACTOR()])
 
->>>>>>> d083da24
   default_veg <- fetchvars(core, dates = NA, vars = VEG_C("non-pf"))[["value"]]
   permafrost_veg <- fetchvars(core, dates = NA, vars = VEG_C("permafrost"))[["value"]]
 
   # Also check that trying to get global `VEG_C()` will retrieve the total
   global_veg2 <- fetchvars(core, dates = NA, vars = VEG_C())[["value"]]
-<<<<<<< HEAD
-  global_veg3 <- fetchvars(core, dates = NA, vars =VEG_C("global"))[["value"]]
-=======
   global_veg3 <- fetchvars(core, dates = NA, vars = VEG_C("global"))[["value"]]
->>>>>>> d083da24
   expect_equal(global_veg2, global_veg3)
   expect_equivalent(default_veg, (1 - fsplit) * global_veg2)
   expect_equivalent(permafrost_veg, fsplit * global_veg2)
@@ -251,14 +239,6 @@
   reset(core, core$reset_date)
   invisible(run(core))
   r_biome <- fetchvars(core, 2000:2100)
-<<<<<<< HEAD
-
-  # Sum of biome-specific pools should exactly equal global results at
-  # each time step. This is a robust test!
-  r_biome_data <- fetchvars(core, 2000:2100, c(VEG_C("non-pf"), VEG_C("permafrost"),
-                                               DETRITUS_C("non-pf"), DETRITUS_C("permafrost"),
-                                               SOIL_C("non-pf"), SOIL_C("permafrost")), scenario = "default pf")
-=======
   # Climate should be the same
   expect_equivalent(r_global, r_biome)
   # Summed pools should be the same
@@ -266,35 +246,12 @@
                                                DETRITUS_C("non-pf"), DETRITUS_C("permafrost"),
                                                SOIL_C("non-pf"), SOIL_C("permafrost")),
                             scenario = "default pf")
->>>>>>> d083da24
   r_biome_data$biome <- gsub("^(.*)\\.(.*)", "\\1", r_biome_data$variable)
   r_biome_data$variable <- gsub("^(.*)\\.(.*)", "\\2", r_biome_data$variable)
   r_biome_totals <- aggregate(value ~ year + variable, data = r_biome_data, sum)
   expect_equivalent(r_global_totals, r_biome_totals)
 
-<<<<<<< HEAD
-  # Ramping up the warming factor for permafrost should decrease its
-  # detritus and soil C pools (because respiration is much faster)
-  setvar(core, NA, WARMINGFACTOR("permafrost"), 3.0, NA)
-  reset(core, core$reset_date)
-  invisible(run(core))
-  r_warm_data <- fetchvars(core, 2000:2100, c(VEG_C("non-pf"), VEG_C("permafrost"),
-                                              DETRITUS_C("non-pf"), DETRITUS_C("permafrost"),
-                                              SOIL_C("non-pf"), SOIL_C("permafrost")),
-                           scenario = "warm pf")
-  r_warm_data$biome <- gsub("^(.*)\\.(.*)", "\\1", r_warm_data$variable)
-  r_warm_data$variable <- gsub("^(.*)\\.(.*)", "\\2", r_warm_data$variable)
-  #BBL 2021-07-17: This is now failing, and it's not clear to me whether
-  #this is a problem or some unexpected (but correct) model behavior.
-  #Logging in issue #456
-  expect_lt(subset(r_warm_data, biome == "permafrost" & variable == "detritus_c" & year == 2100)[["value"]],
-             subset(r_biome_data, biome == "permafrost" & variable == "detritus_c" & year == 2100)[["value"]])
-
-  expect_lt(subset(r_warm_data, biome == "permafrost" & variable == "soil_c" & year == 2100)[["value"]],
-             subset(r_biome_data, biome == "permafrost" & variable == "soil_c" & year == 2100)[["value"]])
-=======
   # Certain changes should always produce higher atmospheric CO2
->>>>>>> d083da24
 
   test_higher_co2 <- function(var_f, value) {
     core <- ssp245()
