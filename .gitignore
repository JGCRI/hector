# Compiled Object files
*.slo
*.lo
*.o
*.obj

# make dependency files
*.d
# emacs backup files
*~
# Compiled Dynamic libraries
*.so
*.dylib
*.dll
# Compiled Static libraries
*.lai
*.la
*.a
*.lib
# Executables
*.exe
*.out
*.app
src/hector
src/hector-ext
src/hector-api
# Hector logs
logs/*.*
*.log
# OS-specific files
.DS_Store
.Trashes
*.swp
# Xcode build directories, schemes, and interface state
*.lock
*.xccheckout
*~.nib
build/
DerivedData/
xcodeuserstate
xcuserdata
project.xcworkspace/
# Project files
project_files/*.*
Release
ipch
Run Test Cases
Debug
libs
project_files/visual_studio/
project_files/VS/*.*
libs/
*.kdev4
*.sdf
*.suo
# Output
output/output*
# R
.Rhistory
R/batchrunner/*.pdf
R/batchrunner/*.csv
.Rapp.history
.Rproj.user
.RData
inst/doc
vignettes/rsconnect

# pkgdown output
/docs/

# vignette caches
/vignettes/*_cache

<<<<<<< HEAD
# VisualStudio files
.vs/
src/.vs/
=======
# Hidden VS directories
.vs/
src/.vs/

# New man docs
man/
>>>>>>> c3d64ecf
<|MERGE_RESOLUTION|>--- conflicted
+++ resolved
@@ -71,15 +71,6 @@
 # vignette caches
 /vignettes/*_cache
 
-<<<<<<< HEAD
-# VisualStudio files
-.vs/
-src/.vs/
-=======
 # Hidden VS directories
 .vs/
-src/.vs/
-
-# New man docs
-man/
->>>>>>> c3d64ecf
+src/.vs/