<<<<<<< HEAD
url: https://jgcri.github.io/hector/
template:
  bootstrap: 5
development:
  mode: auto

=======
template:
  params:
    docsearch:
      api_key: b2aa343d0c9e9ed33c9582908f3acaf8
      index_name: hector
url: https://jgcri.github.io/hector/
>>>>>>> 3adf0d13
navbar:
  structure:
    left:  [reference, articles]
    right: [search, github]

  left:
    - icon: fa-home fa-lg
      href: "index.html"
    - text: Manual
      href: "articles/manual.html"
    - text: Getting Started
      menu:
       - text: "Building Hector"
         href: articles/BuildHector.html
       - text: "Intro to Hector R interface"
         href: articles/hector.html
       - text: "Documentation manuscripts & tutorials"
         href: articles/Hector-Wider-World.html
    - text: Examples
      menu:
        - text: "Example: Basic run and simple sensitivity anlaysis"
          href: articles/hector.html
        - text: "Example: Using Hector to solve for an emissions pathway"
          href: articles/ex_hector_apply.html
        - text: "Example: Running Hector with multiple biomes"
          href: articles/ex_multiple-biomes.html
        - text: "Example: Carbon tracking with Hector"
          href: articles/ex_carbon_tracking.html
        - text: "Example: Changing Hector's land ocean warming ratio parameter"
          href: articles/ex_land_ocean_warming.html
    - text: Reference
      href: "reference/index.html"
    - text: News
      href: "news/index.html"
  right:
    - icon: fa-github fa-lg
      href: "https://github.com/JGCRI/hector"


<|MERGE_RESOLUTION|>--- conflicted
+++ resolved
@@ -1,18 +1,9 @@
-<<<<<<< HEAD
 url: https://jgcri.github.io/hector/
 template:
   bootstrap: 5
 development:
   mode: auto
 
-=======
-template:
-  params:
-    docsearch:
-      api_key: b2aa343d0c9e9ed33c9582908f3acaf8
-      index_name: hector
-url: https://jgcri.github.io/hector/
->>>>>>> 3adf0d13
 navbar:
   structure:
     left:  [reference, articles]
@@ -51,4 +42,3 @@
     - icon: fa-github fa-lg
       href: "https://github.com/JGCRI/hector"
 
-
