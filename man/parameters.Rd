% Generated by roxygen2: do not edit by hand
% Please edit documentation in R/aadoc.R, R/RcppExports.R
\name{parameters}
\alias{parameters}
\alias{TRACKING_DATE}
\alias{PREINDUSTRIAL_CO2}
\alias{BETA}
\alias{Q10_RH}
\alias{WARMINGFACTOR}
\alias{F_NPPV}
\alias{F_NPPD}
\alias{F_LITTERD}
\alias{F_LUCV}
\alias{F_LUCD}
\alias{ECS}
\alias{AERO_SCALE}
\alias{VOLCANIC_SCALE}
\alias{LO_WARMING_RATIO}
\alias{DIFFUSIVITY}
\title{Identifiers for model parameters}
\usage{
TRACKING_DATE()

PREINDUSTRIAL_CO2()

BETA(biome = "")

Q10_RH(biome = "")

WARMINGFACTOR(biome = "")

F_NPPV(biome = "")

F_NPPD(biome = "")

F_LITTERD(biome = "")

F_LUCV()

F_LUCD()

ECS()

AERO_SCALE()

VOLCANIC_SCALE()

LO_WARMING_RATIO()

DIFFUSIVITY()
}
\arguments{
\item{biome}{Biome for which to retrieve parameter. If missing or
`""`, default to `"global"`.}
}
\description{
These identifiers correspond to settable parameters that change the model
behavior and are subject to uncertainty. All of these can be set using the
\code{\link{SETDATA}} message type. Changing any of these parameters will
typically invalidate the hector core's internal state; therefore, after
setting one or more of these values you should call \code{\link{reset}} before
attempting to run the model again. This will rerun the spinup and produce a
new internally consistent state. Attempting to run the model without resetting
first will usually produce an error (often with a message about failing to
conserve mass).
}
\section{Functions}{
\itemize{
\item \code{TRACKING_DATE}: Start of carbon tracking (Year)

\item \code{PREINDUSTRIAL_CO2}: Preindustrial CO2 concentration (\code{"ppmv CO2"})

\item \code{BETA}: CO2 fertilization factor (\code{"(unitless)"})

\item \code{Q10_RH}: Heterotrophic respiration temperature sensitivity factor (\code{"(unitless)"})

\item \code{WARMINGFACTOR}: Biome-specific warming factor (`(unitless)`)

\item \code{F_NPPV}: NPP fraction to vegetation (\code{"(unitless)"})

\item \code{F_NPPD}: NPP fraction to detritus (\code{"(unitless)"})

\item \code{F_LITTERD}: Litter fraction to detritus (\code{"(unitless)"})

\item \code{F_LUCV}: LUC fraction to vegetation (\code{"(unitless)"})

\item \code{F_LUCD}: LUC fraction to detritus (\code{"(unitless)"})

\item \code{ECS}: Equilibrium Climate Sensitivity (\code{"degC"})

\item \code{AERO_SCALE}: Aerosol forcing scaling factor (\code{"(unitless)"})

\item \code{VOLCANIC_SCALE}: Volcanic forcing scaling factor (\code{"(unitless)"})

<<<<<<< HEAD
\item \code{LO_WARMING_RATIO}: Land-Ocean Warming Ratio (\code{"(unitless)"}), by default set to 9999 (NULL)
meaning that the land ocean warming ratio is an emergent property of Hector's temperature
component otherwise the user defined land ocean warming ratio will be used to determine
=======
\item \code{LO_WARMING_RATIO}: Land-Ocean Warming Ratio (\code{"(unitless)"}), by default set to 0
meaning that the land ocean warming ratio is an emergent property of Hector's temperature
component otherwise the user defined land ocean warming ratio will be used.
>>>>>>> abd0bdc3

\item \code{DIFFUSIVITY}: Ocean heat diffusivity (\code{"cm2/s"})
}}

\section{Note}{

Because these identifiers are provided as \code{#define} macros in the hector code,
these identifiers are provided in the R interface as functions. Therefore,
these objects must be called to use them; \emph{e.g.}, \code{GETDATA()}
instead of the more natural looking \code{GETDATA}.
}

\seealso{
Other capability identifiers: 
\code{\link{carboncycle}},
\code{\link{concentrations}},
\code{\link{constraints}},
\code{\link{delta}},
\code{\link{emissions}},
\code{\link{forcings}},
\code{\link{haloconstrain}},
\code{\link{haloemiss}},
\code{\link{haloforcings}},
\code{\link{methane}},
\code{\link{ocean}},
\code{\link{rho}},
\code{\link{so2}},
\code{\link{temperature}}
}
\concept{capability identifiers}<|MERGE_RESOLUTION|>--- conflicted
+++ resolved
@@ -92,15 +92,9 @@
 
 \item \code{VOLCANIC_SCALE}: Volcanic forcing scaling factor (\code{"(unitless)"})
 
-<<<<<<< HEAD
-\item \code{LO_WARMING_RATIO}: Land-Ocean Warming Ratio (\code{"(unitless)"}), by default set to 9999 (NULL)
-meaning that the land ocean warming ratio is an emergent property of Hector's temperature
-component otherwise the user defined land ocean warming ratio will be used to determine
-=======
 \item \code{LO_WARMING_RATIO}: Land-Ocean Warming Ratio (\code{"(unitless)"}), by default set to 0
 meaning that the land ocean warming ratio is an emergent property of Hector's temperature
 component otherwise the user defined land ocean warming ratio will be used.
->>>>>>> abd0bdc3
 
 \item \code{DIFFUSIVITY}: Ocean heat diffusivity (\code{"cm2/s"})
 }}
