Package: hector
Title: The Hector Simple Climate Model
<<<<<<< HEAD
Version: 3.3.0.9999999
=======
Version: 3.2.0.9000
>>>>>>> 32ec2679
Authors@R: c(person("Kalyn", "Dorheim", 
	        email = "kalyn.dorheim@pnnl.gov",
	        role = c("aut", "cre"),
	        comment = c(ORCID = "0000-0001-8093-8397")),
	     person("Ben", "Bond-Lamberty", 
	        email = "bondlamberty@pnnl.gov", 
	        role = "aut", 
	        comment = c(ORCID = "0000-0001-9525-4633")),
	     person("Skylar", "Gering",
	        email = "sgering@g.hmc.edu",
	        role = "ctb",
	        comment = c(ORCID = "0000-0003-1974-3966")),
	     person("Corinne", "Hartin", 
	        email = "hartin.corinne@epa.gov", 
	        role = "ctb",
	        comment = c(ORCID = "0000-0003-1834-6539")),
	     person("Robert", "Link", 
            role = "ctb",
            comment = c(ORCID = "0000-0002-7071-248X")),
        person("Mat", "Nicholson", 
            role = "ctb",
            comment = c(github = "mnichol3")),
	     person("Pralit", "Patel", 
	        email = "pralit.patel@pnnl.gov", 
	        role = "ctb",
	        comment = c(ORCID = "0000-0003-3992-1061")),
	     person("Leeya", "Pressburger", 
	        email = "leeya.pressburger@pnnl.gov", 
	        role = c("ctb", "dtc"),
	        comment = c(ORCID = "0000-0002-6850-2504")),
	     person("Alexey", "Shiklomanov",
	        email = "alexey.shiklomanov@nasa.gov",
	        role = "ctb",
	        comment = c(ORCID = "0000-0003-4022-5979")),
	   	 person("Benjamin", "Vega-Westhoff",
	        role = "ctb",
	        comment = c(ORCID = "0000-0001-7881-8388")),
	     person("Dawn", "Woodard",
	        email = "dawn.woodard@pnnl.gov",
	        role = "ctb",
	        comment = c(ORCID = "0000-0002-0468-4660")))
Description: Provides an R interface for the Hector Simple Climate
    Model. Using this interface you can set up and initialize the model,
    change model parameters and emissions inputs, run Hector, and
    retrieve model outputs. Note that the package authors are not
    identical to the C++ model authors.
Depends: R (>= 3.3)
License: GPL-3
Encoding: UTF-8
LazyData: true
LinkingTo: Rcpp, BH
Imports: Rcpp (>= 0.12)
Suggests:
    testthat,
    knitr,
    lintr (>= 3.0),
    rmarkdown,
    ggplot2,
    magrittr (>= 1.5)
Collate:
    'RcppExports.R'
    'aadoc.R'
    'biome.R'
    'fxns.R'
    'hector.R'
    'messages.R'
    'units.R'
VignetteBuilder: knitr
Config/Needs/website: kableExtra, nleqslv
RoxygenNote: 7.2.3
SystemRequirements: GNU make
URL: https://github.com/JGCRI/hector, https://jgcri.github.io/hector/
BugReports: https://github.com/JGCRI/hector/issues
Language: en-US<|MERGE_RESOLUTION|>--- conflicted
+++ resolved
@@ -1,10 +1,6 @@
 Package: hector
 Title: The Hector Simple Climate Model
-<<<<<<< HEAD
-Version: 3.3.0.9999999
-=======
-Version: 3.2.0.9000
->>>>>>> 32ec2679
+Version: 3.3.1.9999999
 Authors@R: c(person("Kalyn", "Dorheim", 
 	        email = "kalyn.dorheim@pnnl.gov",
 	        role = c("aut", "cre"),
